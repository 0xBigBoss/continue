--- conflicted
+++ resolved
@@ -401,62 +401,9 @@
 
     quickPick.show();
 
-<<<<<<< HEAD
     quickPick.onDidChangeValue((value) =>
       this.handleQuickPickChange({ value, quickPick, initialItems }),
     );
-=======
-    /**
-     * Programatically modify the Quick Pick items based on the input value.
-     *
-     * Shows the current file for a new file search, performs a file search,
-     * or shows the submit option.
-     *
-     * If the input is empty, shows the initial items.
-     */
-    quickPick.onDidChangeValue((value) => {
-      if (value !== "") {
-        switch (true) {
-          case value.endsWith(QuickEdit.fileSearchChar):
-            quickPick.items = [currentFileItem];
-            break;
-
-          case QuickEdit.hasFileSearchQueryRegex.test(value):
-            const lastAtIndex = value.lastIndexOf(QuickEdit.fileSearchChar);
-
-            // The search query is the last instance of the
-            // search character to the end of the string
-            const searchQuery = value.substring(lastAtIndex + 1);
-
-            const searchResults = this.miniSearch.search(
-              searchQuery,
-            ) as unknown as FileMiniSearchResult[];
-
-            if (searchResults.length > 0) {
-              quickPick.items = searchResults
-                .map(({ filename }) => ({
-                  label: filename,
-                  alwaysShow: true,
-                }))
-                .slice(0, QuickEdit.maxFileSearchResults);
-            } else {
-              quickPick.items = [noResultsItem];
-            }
-
-            break;
-
-          default:
-            // The user does not have a file search in progress,
-            // tso only show the submit option
-            quickPick.items = [submitItem];
-            break;
-        }
-      } else {
-        quickPick.items = initialItems;
-      }
-    });
->>>>>>> 5fabc22d
-
     /**
      * Waits for the user to select an item from the quick pick.
      *
