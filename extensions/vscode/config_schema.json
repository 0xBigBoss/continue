{
  "title": "config.json",
  "$ref": "#/definitions/SerializedContinueConfig",
  "definitions": {
    "BaseCompletionOptions": {
      "title": "BaseCompletionOptions",
      "type": "object",
      "properties": {
        "stream": {
          "title": "Stream",
          "description": "Whether to stream the LLM response. Currently only respected by the 'anthropic' provider. Otherwise will always stream.",
          "type": "boolean",
          "default": true
        },
        "temperature": {
          "title": "Temperature",
          "description": "The temperature of the completion.",
          "type": "number"
        },
        "topP": {
          "title": "Top P",
          "description": "The topP of the completion.",
          "type": "number"
        },
        "topK": {
          "title": "Top K",
          "description": "The topK of the completion.",
          "type": "integer"
        },
        "presencePenalty": {
          "title": "Presence Penalty",
          "description": "The presence penalty Aof the completion.",
          "type": "number"
        },
        "frequencePenalty": {
          "title": "Frequency Penalty",
          "description": "The frequency penalty of the completion.",
          "type": "number"
        },
        "mirostat": {
          "title": "Mirostat",
          "description": "Enable Mirostat sampling, controlling perplexity during text generation (default: 0, 0 = disabled, 1 = Mirostat, 2 = Mirostat 2.0). Only available for Ollama, LM Studio, and llama.cpp providers",
          "type": "number"
        },
        "stop": {
          "title": "Stop",
          "description": "The stop tokens of the completion.",
          "type": "array",
          "items": {
            "type": "string"
          }
        },
        "maxTokens": {
          "title": "Max Tokens",
          "description": "The maximum number of tokens to generate.",
          "default": 600,
          "type": "integer"
        },
        "numThreads": {
          "title": "Number of threads",
          "description": "The number of threads used in the generation process. Only available for Ollama (this is the num_thread parameter)",
          "type": "integer"
        },
        "keepAlive": {
          "title": "Ollama keep_alive",
          "description": "The number of seconds after no requests are made to unload the model from memory. Defaults to 60*30 = 30min",
          "type": "integer"
        }
      }
    },
    "ClientCertificateOptions": {
      "title": "ClientCertificateOptions",
      "type": "object",
      "properties": {
        "cert": {
          "title": "Cert Path",
          "description": "Path to the client certificate file",
          "type": "string"
        },
        "key": {
          "title": "Key Path",
          "description": "Path to the client certificate key file",
          "type": "string"
        },
        "passphrase": {
          "title": "Passphrase",
          "description": "Passphrase for the client certificate key file",
          "type": "string"
        }
      },
      "required": [
        "cert",
        "key"
      ]
    },
    "RequestOptions": {
      "title": "RequestOptions",
      "type": "object",
      "properties": {
        "timeout": {
          "title": "Timeout",
          "description": "Set the timeout for each request to the LLM. If you are running a local LLM that takes a while to respond, you might want to set this to avoid timeouts.",
          "default": 7200,
          "type": "integer"
        },
        "verifySsl": {
          "title": "Verify Ssl",
          "description": "Whether to verify SSL certificates for requests.",
          "type": "boolean"
        },
        "caBundlePath": {
          "title": "Ca Bundle Path",
          "description": "Path to a custom CA bundle to use when making the HTTP request",
          "anyOf": [
            {
              "type": "string"
            },
            {
              "type": "array",
              "items": {
                "type": "string"
              }
            }
          ]
        },
        "proxy": {
          "title": "Proxy",
          "description": "Proxy URL to use when making the HTTP request",
          "type": "string"
        },
        "headers": {
          "title": "Headers",
          "description": "Headers to use when making the HTTP request",
          "type": "object",
          "additionalProperties": {
            "type": "string"
          }
        },
        "extraBodyProperties": {
          "title": "Extra Body Properties",
          "description": "This object will be merged with the body when making the HTTP requests",
          "type": "object"
        },
        "noProxy": {
          "title": "No Proxy",
          "description": "A list of hostnames for which Continue should not use the proxy specified in requestOptions.proxy",
          "type": "array",
          "items": {
            "type": "string"
          }
        },
        "clientCertificate": {
          "title": "Client Certificate",
          "description": "Client certificate to use when making the HTTP request",
          "$ref": "#/definitions/ClientCertificateOptions"
        }
      }
    },
    "ModelDescription": {
      "title": "ModelDescription",
      "type": "object",
      "properties": {
        "title": {
          "title": "Title",
          "description": "The title you wish to give your model.",
          "type": "string"
        },
        "provider": {
          "title": "Provider",
          "description": "The provider of the model. This is used to determine the type of model, and how to interact with it.",
          "enum": [
            "openai",
            "free-trial",
            "anthropic",
            "cohere",
            "bedrock",
            "bedrockimport",
            "sagemaker",
            "together",
            "ollama",
            "huggingface-tgi",
            "huggingface-inference-api",
            "llama.cpp",
            "replicate",
            "gemini",
            "lmstudio",
            "llamafile",
            "mistral",
            "deepinfra",
            "groq",
            "fireworks",
            "cloudflare",
            "deepseek",
            "azure",
            "msty",
            "watsonx",
            "openrouter",
            "sambanova",
            "nvidia",
            "vllm",
            "cerebras",
            "askSage",
            "nebius",
            "vertexai"
          ],
          "markdownEnumDescriptions": [
            "### OpenAI\nUse gpt-4, gpt-3.5-turbo, or any other OpenAI model. See [here](https://openai.com/product#made-for-developers) to obtain an API key.\n\n> [Reference](https://docs.continue.dev/reference/Model%20Providers/openai)",
            "### Free Trial\nNew users can try out Continue for free using a proxy server that securely makes calls to OpenAI using our API key. If you are ready to use your own API key or have used all 250 free uses, you can enter your API key in config.json where it says `apiKey=\"\"` or select another model provider.\n> [Reference](https://docs.continue.dev/reference/Model%20Providers/freetrial)",
            "### Anthropic\nTo get started with Anthropic models, you first need to sign up for the open beta [here](https://claude.ai/login) to obtain an API key.\n> [Reference](https://docs.continue.dev/reference/Model%20Providers/anthropicllm)",
            "### Anthropic Vertex AI\nTo get started you need to enable the [Vertex AI API](https://console.cloud.google.com/marketplace/product/google/aiplatform.googleapis.com) and set up the [Google Application Default Credentials](https://cloud.google.com/docs/authentication/provide-credentials-adc).",
            "### Cohere\nTo use Cohere, visit the [Cohere dashboard](https://dashboard.cohere.com/api-keys) to create an API key.\n\n> [Reference](https://docs.continue.dev/reference/Model%20Providers/cohere)",
            "### Bedrock\nTo get started with Bedrock you need to sign up on AWS [here](https://aws.amazon.com/bedrock)",
            "### Bedrock Imported Models\nTo get started with Bedrock you need to sign up on AWS [here](https://aws.amazon.com/bedrock)",
            "### Sagemaker\nSagemaker is AWS' machine learning platform.",
            "### Together\nTogether is a hosted service that provides extremely fast streaming of open-source language models. To get started with Together:\n1. Obtain an API key from [here](https://together.ai)\n2. Paste below\n3. Select a model preset\n> [Reference](https://docs.continue.dev/reference/Model%20Providers/togetherllm)",
            "### Ollama\nTo get started with Ollama, follow these steps:\n1. Download from [ollama.ai](https://ollama.ai/) and open the application\n2. Open a terminal and run `ollama run <MODEL_NAME>`. Example model names are `codellama:7b-instruct` or `llama2:7b-text`. You can find the full list [here](https://ollama.ai/library).\n3. Make sure that the model name used in step 2 is the same as the one in config.json (e.g. `model=\"codellama:7b-instruct\"`)\n4. Once the model has finished downloading, you can start asking questions through Continue.\n> [Reference](https://docs.continue.dev/reference/Model%20Providers/ollama)",
            "### Huggingface TGI\n\n> [Reference](https://docs.continue.dev/reference/Model%20Providers/huggingfacetgi)",
            "### Huggingface Inference API\n\n> [Reference](https://docs.continue.dev/reference/Model%20Providers/huggingfaceinferenceapi)",
            "### Llama.cpp\nllama.cpp comes with a [built-in server](https://github.com/ggerganov/llama.cpp/tree/master/examples/server#llamacppexampleserver) that can be run from source. To do this:\n\n1. Clone the repository with `git clone https://github.com/ggerganov/llama.cpp`.\n2. `cd llama.cpp`\n3. Run `make` to build the server.\n4. Download the model you'd like to use and place it in the `llama.cpp/models` directory (the best place to find models is [The Bloke on HuggingFace](https://huggingface.co/TheBloke))\n5. Run the llama.cpp server with the command below (replacing with the model you downloaded):\n\n```shell\n.\\server.exe -c 4096 --host 0.0.0.0 -t 16 --mlock -m models/codellama-7b-instruct.Q8_0.gguf\n```\n\nAfter it's up and running, you can start using Continue.\n> [Reference](https://docs.continue.dev/reference/Model%20Providers/llamacpp)",
            "### Replicate\nReplicate is a hosted service that makes it easy to run ML models. To get started with Replicate:\n1. Obtain an API key from [here](https://replicate.com)\n2. Paste below\n3. Select a model preset\n> [Reference](https://docs.continue.dev/reference/Model%20Providers/replicatellm)",
            "### Gemini API\nTo get started with Google Makersuite, obtain your API key from [here](https://makersuite.google.com) and paste it below.\n> [Reference](https://docs.continue.dev/reference/Model%20Providers/geminiapi)",
            "### Gemini API on Vertex AI\nTo get started you need to enable the [Vertex AI API](https://console.cloud.google.com/marketplace/product/google/aiplatform.googleapis.com) and set up the [Google Application Default Credentials](https://cloud.google.com/docs/authentication/provide-credentials-adc).",
            "### LMStudio\nLMStudio provides a professional and well-designed GUI for exploring, configuring, and serving LLMs. It is available on both Mac and Windows. To get started:\n1. Download from [lmstudio.ai](https://lmstudio.ai/) and open the application\n2. Search for and download the desired model from the home screen of LMStudio.\n3. In the left-bar, click the '<->' icon to open the Local Inference Server and press 'Start Server'.\n4. Once your model is loaded and the server has started, you can begin using Continue.\n> [Reference](https://docs.continue.dev/reference/Model%20Providers/lmstudio)",
            "### Llamafile\nTo get started with llamafiles, find and download a binary on their [GitHub repo](https://github.com/Mozilla-Ocho/llamafile#binary-instructions). Then run it with the following command:\n\n```shell\nchmod +x ./llamafile\n./llamafile\n```\n> [Reference](https://docs.continue.dev/reference/Model%20Providers/llamafile)",
            "### Mistral API\n\nTo get access to the Mistral API, obtain your API key from the [Mistral platform](https://docs.mistral.ai/)",
            "### Mistral API on Vertex AI\nTo get started you need to enable the [Vertex AI API](https://console.cloud.google.com/marketplace/product/google/aiplatform.googleapis.com) and set up the [Google Application Default Credentials](https://cloud.google.com/docs/authentication/provide-credentials-adc).",
            "### DeepInfra\n\n> [Reference](https://docs.continue.dev/reference/Model%20Providers/deepinfra)",
            "### Groq\nGroq provides extremely fast inference of open-source language models. To get started, obtain an API key from [their console](https://console.groq.com/keys).",
            "### Fireworks\nFireworks is a fast inference engine for open-source language models. To get started, obtain an API key from [their console](https://fireworks.ai/api-keys).",
            "### Cloudflare Workers AI\n\n[Reference](https://developers.cloudflare.com/workers-ai/)",
            "### Deepseek\n Deepseek's API provides the best pricing for their state-of-the-art Deepseek Coder models. To get started, obtain an API key from [their console](https://platform.deepseek.com/api_keys)",
            "### Azure OpenAI\n Azure OpenAI lets you securely run OpenAI's models on Azure. To get started, follow the steps [here](https://docs.continue.dev/reference/Model%20Providers/azure)",
            "### Msty\nMsty is the simplest way to get started with online or local LLMs on all desktop platforms - Windows, Mac, and Linux. No fussing around, one-click and you are up and running. To get started, follow these steps:\n1. Download from [Msty.app](https://msty.app/), open the application, and click 'Setup Local AI'.\n2. Go to the Local AI Module page and download a model of your choice.\n3. Once the model has finished downloading, you can start asking questions through Continue.\n> [Reference](https://continue.dev/docs/reference/Model%20Providers/Msty)",
            "### IBM watsonx\nwatsonx, developed by IBM, offers a variety of pre-trained AI foundation models that can be used for natural language processing (NLP), computer vision, and speech recognition tasks.",
            "### OpenRouter\nOpenRouter offers a single API to access almost any language model. To get started, obtain an API key from [their console](https://openrouter.ai/settings/keys).",
            "### NVIDIA NIMs\nNVIDIA offers a single API to access almost any language model. To find out more, visit the [LLM APIs Documentation](https://docs.api.nvidia.com/nim/reference/llm-apis).\nFor information specific to getting a key, please check out the [docs here](https://docs.nvidia.com/nim/large-language-models/latest/getting-started.html#option-1-from-api-catalog)",
            "### vLLM\nvLLM is a highly performant way of hosting LLMs for a team. To get started, follow their [quickstart](https://docs.vllm.ai/en/latest/getting_started/quickstart.html) to set up your server.",
            "### Cerebras\nCerebras Inference uses specialized silicon to provides superfast inference. To get started, get your API keys from [their console](https://cloud.cerebras.ai/).",
            "### Ask Sage\nAsk Sage is an agnostic hosted service that provides language models. To get started with Ask Sage:\n1. Obtain an API key from your account. For more information, visit [Ask Sage](https://docs.asksage.ai/).\n2. Paste the API key below.\n3. Select a model preset.\n> [Reference](https://docs.asksage.ai/)"
          ],
          "type": "string"
        },
        "model": {
          "title": "Model",
          "description": "The name of the model. Used to autodetect prompt template.",
          "type": "string"
        },
        "apiKey": {
          "title": "Api Key",
          "description": "OpenAI, Anthropic, Cohere, Together, or other API key",
          "type": "string"
        },
        "apiBase": {
          "title": "Api Base",
          "description": "The base URL of the LLM API.",
          "type": "string"
        },
        "region": {
          "title": "Region",
          "description": "The region where the model is hosted",
          "anyOf": [
            {
              "enum": [
                "us-east-1",
                "us-east-2",
                "us-west-1",
                "us-west-2",
                "eu-west-1",
                "eu-central-1",
                "ap-southeast-1",
                "ap-northeast-1",
                "ap-south-1",
                "us-central1",
                "us-east1",
                "us-east4",
                "us-east5",
                "us-west1",
                "us-west4",
                "us-south1",
                "northamerica-northeast1",
                "southamerica-east1",
                "europe-central2",
                "europe-north1",
                "europe-west1",
                "europe-west2",
                "europe-west3",
                "europe-west4",
                "europe-west6",
                "europe-west8",
                "europe-west9",
                "europe-southwest1",
                "asia-east1",
                "asia-east2",
                "asia-south1",
                "asia-northeast1",
                "asia-northeast3",
                "asia-southeast1",
                "australia-southeast1",
                "me-central1",
                "me-central2",
                "me-west1"
              ],
              "type": "string"
            },
            {
              "type": "string"
            }
          ]
        },
        "profile": {
          "title": "Profile",
          "description": "The AWS security profile to use",
          "type": "string"
        },
        "modelArn": {
          "title": "Profile",
          "description": "The AWS arn for the imported model",
          "type": "string"
        },
        "contextLength": {
          "title": "Context Length",
          "description": "The maximum context length of the LLM in tokens, as counted by countTokens.",
          "default": 2048,
          "type": "integer"
        },
        "maxStopWords": {
          "title": "Max Stop Words",
          "description": "The maximum number of stop words that the API will accept. You can set this if you are receiving an error about the number of stop words, but otherwise should leave it undefined.",
          "type": "integer"
        },
        "template": {
          "title": "Template",
          "description": "The chat template used to format messages. This is auto-detected for most models, but can be overridden here. Choose none if you are using vLLM or another server that automatically handles prompting.",
          "enum": [
            "llama2",
            "alpaca",
            "zephyr",
            "phi2",
            "phind",
            "anthropic",
            "chatml",
            "none",
            "deepseek",
            "openchat",
            "xwin-coder",
            "neural-chat",
            "codellama-70b",
            "llava",
            "gemma",
            "llama3"
          ],
          "type": "string"
        },
        "promptTemplates": {
          "title": "Prompt Templates",
          "markdownDescription": "A mapping of prompt template name ('edit' is currently the only one used in Continue) to a string giving the prompt template. See [here](https://docs.continue.dev/model-setup/configuration#customizing-the-edit-prompt) for an example.",
          "x-intellij-html-description": "A mapping of prompt template name ('edit' is currently the only one used in Continue) to a string giving the prompt template. See <a href='https://docs.continue.dev/model-setup/configuration#customizing-the-edit-prompt'>here</a> for an example.",
          "type": "object",
          "additionalProperties": {
            "type": "string"
          }
        },
        "completionOptions": {
          "title": "Completion Options",
          "description": "Options for the completion endpoint. Read more about the completion options in the documentation.",
          "default": {
            "temperature": null,
            "topP": null,
            "topK": null,
            "presencePenalty": null,
            "frequencyPenalty": null,
            "stop": null,
            "maxTokens": 2048
          },
          "allOf": [
            {
              "$ref": "#/definitions/BaseCompletionOptions"
            }
          ]
        },
        "systemMessage": {
          "title": "System Message",
          "description": "A system message that will always be followed by the LLM",
          "type": "string"
        },
        "requestOptions": {
          "title": "Request Options",
          "description": "Options for the HTTP request to the LLM.",
          "default": {
            "timeout": 7200,
            "verifySsl": null,
            "caBundlePath": null,
            "proxy": null,
            "headers": null,
            "extraBodyProperties": null
          },
          "allOf": [
            {
              "$ref": "#/definitions/RequestOptions"
            }
          ]
        },
        "apiType": {
          "title": "Api Type",
          "markdownDescription": "OpenAI API type, either `openai` or `azure`",
          "x-intellij-html-description": "OpenAI API type, either <code>openai</code> or <code>azure</code>",
          "enum": [
            "openai",
            "azure"
          ]
        },
        "apiVersion": {
          "title": "Api Version",
          "description": "Azure OpenAI API version (e.g. 2023-07-01-preview)",
          "type": "string"
        },
        "deployment": {
          "title": "Deployment",
          "description": "Azure OpenAI deployment",
          "type": "string"
        },
        "capabilities": {
          "type": "object",
          "description": "We will attempt to automatically detect the capabilities of the model based on its title and provider, but this may not always be accurate. You can override the model's capabilities here.",
          "properties": {
            "uploadImage": {
              "type": "boolean",
              "description": "Indicates whether the model can upload images."
            }
          }
        }
      },
      "required": [
        "title",
        "provider",
        "model"
      ],
      "allOf": [
        {
          "if": {
            "properties": {
              "provider": {
                "type": "str"
              }
            },
            "not": {
              "required": [
                "provider"
              ]
            }
          },
          "then": {
            "properties": {
              "model": {
                "description": "Choose a provider first, then model options will be shown here."
              }
            }
          }
        },
        {
          "if": {
            "properties": {
              "provider": {
                "enum": [
                  "openai",
                  "anthropic",
                  "cohere",
                  "gemini",
                  "huggingface-inference-api",
                  "replicate",
                  "together",
                  "cloudflare",
                  "sambanova",
                  "nebius"
                ]
              }
            },
            "required": [
              "provider"
            ]
          },
          "then": {
            "required": [
              "apiKey"
            ]
          }
        },
        {
          "if": {
            "properties": {
              "provider": {
                "enum": [
                  "bedrockimport"
                ]
              }
            },
            "required": [
              "provider"
            ]
          },
          "then": {
            "required": [
              "modelArn"
            ]
          }
        },
        {
          "if": {
            "properties": {
              "provider": {
                "enum": [
                  "huggingface-tgi",
                  "huggingface-inference-api"
                ]
              }
            }
          },
          "then": {
            "required": [
              "apiBase"
            ]
          },
          "required": [
            "provider"
          ]
        },
        {
          "if": {
            "properties": {
              "provider": {
                "enum": [
                  "openai"
                ]
              }
            },
            "required": [
              "provider"
            ]
          },
          "then": {
            "properties": {
              "deployment": {
                "type": "string"
              },
              "apiType": {
                "type": "string"
              },
              "apiVersion": {
                "type": "string"
              }
            }
          }
        },
        {
          "if": {
            "properties": {
              "provider": {
                "enum": [
                  "cloudflare"
                ]
              }
            },
            "required": [
              "provider"
            ]
          },
          "then": {
            "properties": {
              "accountId": {
                "type": "string"
              },
              "aiGatewaySlug": {
                "type": "string"
              },
              "model": {
                "anyOf": [
                  {
                    "enum": [
                      "@cf/meta/llama-3-8b-instruct",
                      "@hf/thebloke/deepseek-coder-6.7b-instruct-awq",
                      "@cf/deepseek-ai/deepseek-math-7b-instruct",
                      "@cf/thebloke/discolm-german-7b-v1-awq",
                      "@cf/tiiuae/falcon-7b-instruct",
                      "@cf/google/gemma-2b-it-lora",
                      "@hf/google/gemma-7b-it",
                      "@cf/google/gemma-7b-it-lora",
                      "@hf/nousresearch/hermes-2-pro-mistral-7b",
                      "@cf/meta/llama-2-7b-chat-fp16",
                      "@cf/meta/llama-2-7b-chat-int8",
                      "@cf/meta-llama/llama-2-7b-chat-hf-lora",
                      "@hf/thebloke/llama-2-13b-chat-awq",
                      "@hf/thebloke/llamaguard-7b-awq",
                      "@cf/mistral/mistral-7b-instruct-v0.1",
                      "@hf/mistral/mistral-7b-instruct-v0.2",
                      "@cf/mistral/mistral-7b-instruct-v0.2-lora",
                      "@hf/thebloke/neural-chat-7b-v3-1-awq",
                      "@cf/openchat/openchat-3.5-0106",
                      "@hf/thebloke/openhermes-2.5-mistral-7b-awq",
                      "@cf/microsoft/phi-2",
                      "@cf/qwen/qwen1.5-0.5b-chat",
                      "@cf/qwen/qwen1.5-1.8b-chat",
                      "@cf/qwen/qwen1.5-7b-chat-awq",
                      "@cf/qwen/qwen1.5-14b-chat-awq",
                      "@cf/defog/sqlcoder-7b-2",
                      "@hf/nexusflow/starling-lm-7b-beta",
                      "@cf/tinyllama/tinyllama-1.1b-chat-v1.0",
                      "@hf/thebloke/zephyr-7b-beta-awq",
                      "@hf/thebloke/deepseek-coder-6.7b-base-awq"
                    ]
                  },
                  {
                    "type": "string"
                  }
                ]
              }
            }
          }
        },
        {
          "if": {
            "properties": {
              "provider": {
                "enum": [
                  "openai"
                ]
              }
            },
            "required": [
              "provider"
            ]
          },
          "then": {
            "properties": {
              "model": {
                "anyOf": [
                  {
                    "enum": [
                      "gpt-3.5-turbo",
                      "gpt-3.5-turbo-16k",
                      "gpt-4o",
                      "gpt-4o-mini",
                      "gpt-4",
                      "gpt-3.5-turbo-0613",
                      "gpt-4-32k",
                      "gpt-4-0125-preview",
                      "gpt-4-turbo",
                      "AUTODETECT"
                    ]
                  },
                  {
                    "type": "string"
                  }
                ]
              }
            }
          }
        },
        {
          "if": {
            "properties": {
              "provider": {
                "enum": [
                  "replicate"
                ]
              }
            },
            "required": [
              "provider"
            ]
          },
          "then": {
            "properties": {
              "model": {
                "anyOf": [
                  {
                    "enum": [
                      "llama3.1-8b",
                      "llama3.1-70b",
                      "llama3.1-405b",
                      "llama3-8b",
                      "llama3-70b",
                      "codellama-7b",
                      "codellama-13b",
                      "codellama-34b",
                      "llama2-7b",
                      "llama2-13b"
                    ]
                  },
                  {
                    "type": "string"
                  }
                ]
              },
              "markdownDescription": "Select a pre-defined option, or find an exact model ID from Replicate [here](https://replicate.com/collections/streaming-language-models).",
              "x-intellij-html-description": "Select a pre-defined option, or find an exact model ID from Replicate <a href='https://replicate.com/collections/streaming-language-models'>here</a>."
            }
          }
        },
        {
          "if": {
            "properties": {
              "provider": {
                "enum": [
                  "free-trial"
                ]
              }
            },
            "required": [
              "provider"
            ]
          },
          "then": {
            "properties": {
              "model": {
                "enum": [
                  "gpt-4o",
                  "codestral-latest",
                  "llama3.1-70b",
                  "llama3.1-405b",
                  "gpt-3.5-turbo",
                  "gemini-pro",
                  "claude-3-5-sonnet-20240620",
                  "claude-3-haiku-20240307",
                  "AUTODETECT"
                ]
              }
            }
          }
        },
        {
          "if": {
            "properties": {
              "provider": {
                "enum": [
                  "openai"
                ]
              },
              "apiType": {
                "not": {
                  "const": "azure"
                }
              }
            },
            "required": [
              "provider"
            ]
          },
          "then": {
            "properties": {
              "model": {
                "anyOf": [
                  {
                    "enum": [
                      "gpt-3.5-turbo",
                      "gpt-3.5-turbo-16k",
                      "gpt-4o",
                      "gpt-4o-mini",
                      "gpt-4",
                      "gpt-3.5-turbo-0613",
                      "gpt-4-32k",
                      "gpt-4-turbo",
                      "gpt-4-vision-preview",
                      "mistral-7b",
                      "mistral-8x7b",
                      "llama2-7b",
                      "llama2-13b",
                      "codellama-7b",
                      "codellama-13b",
                      "codellama-34b",
                      "codellama-70b",
                      "llama3-8b",
                      "llama3-70b",
                      "llama3.1-8b",
                      "llama3.1-70b",
                      "llama3.1-405b",
                      "phind-codellama-34b",
                      "wizardcoder-7b",
                      "wizardcoder-13b",
                      "wizardcoder-34b",
                      "zephyr-7b",
                      "codeup-13b",
                      "deepseek-7b",
                      "deepseek-33b",
                      "neural-chat-7b",
                      "deepseek-1b",
                      "stable-code-3b",
                      "starcoder-1b",
                      "starcoder-3b",
                      "starcoder2-3b",
                      "mistral-tiny",
                      "mistral-small",
                      "mistral-medium",
                      "AUTODETECT"
                    ]
                  },
                  {
                    "type": "string"
                  }
                ]
              }
            }
          }
        },
        {
          "if": {
            "properties": {
              "provider": {
                "enum": [
                  "anthropic"
                ]
              }
            },
            "required": [
              "provider"
            ]
          },
          "then": {
            "properties": {
              "cacheBehavior": {
                "title": "Caching Behavior",
                "description": "Options for the prompt caching",
                "properties": {
                  "cacheSystemMessage": {
                    "type": "boolean"
                  },
                  "cacheConversation": {
                    "type": "boolean"
                  }
                }
              },
              "model": {
                "anyOf": [
                  {
                    "enum": [
                      "claude-2",
                      "claude-instant-1",
                      "claude-3-5-sonnet-20240620",
                      "claude-3-opus-20240229",
                      "claude-3-sonnet-20240229",
                      "claude-3-haiku-20240307",
                      "claude-2.1"
                    ]
                  },
                  {
                    "type": "string"
                  }
                ]
              }
            }
          }
        },
        {
          "if": {
            "properties": {
              "provider": {
                "enum": [
                  "cohere"
                ]
              }
            },
            "required": [
              "provider"
            ]
          },
          "then": {
            "properties": {
              "model": {
                "enum": [
                  "command-r",
                  "command-r-plus"
                ]
              }
            }
          }
        },
        {
          "if": {
            "properties": {
              "provider": {
                "enum": [
                  "bedrock"
                ]
              }
            },
            "required": [
              "provider"
            ]
          },
          "then": {
            "properties": {
              "model": {
                "anyOf": [
                  {
                    "enum": [
                      "claude-3-sonnet-20240229",
                      "claude-3-haiku-20240307",
                      "claude-2"
                    ]
                  },
                  {
                    "type": "string"
                  }
                ]
              }
            }
          }
        },
        {
          "if": {
            "properties": {
              "provider": {
                "enum": [
                  "sagemaker"
                ]
              }
            },
            "required": [
              "provider"
            ]
          },
          "then": {
            "properties": {
              "model": {
                "description": "SageMaker endpoint name"
              }
            }
          }
        },
        {
          "if": {
            "properties": {
              "provider": {
                "enum": [
                  "gemini"
                ]
              }
            },
            "required": [
              "provider"
            ]
          },
          "then": {
            "properties": {
              "cacheBehavior": {
                "title": "Caching Behavior",
                "description": "Options for the prompt caching",
                "properties": {
                  "cacheSystemMessage": {
                    "type": "boolean"
                  }
                }
              },
              "model": {
                "enum": [
                  "chat-bison-001",
                  "gemini-pro",
                  "gemini-1.5-pro-latest",
                  "gemini-1.5-pro",
                  "gemini-1.5-flash-latest",
                  "gemini-1.5-flash"
                ]
              }
            }
          }
        },
        {
          "if": {
            "properties": {
              "provider": {
                "enum": [
                  "together"
                ]
              }
            },
            "required": [
              "provider"
            ]
          },
          "then": {
            "properties": {
              "model": {
                "anyOf": [
                  {
                    "enum": [
                      "mistral-7b",
                      "mistral-8x7b",
                      "llama2-7b",
                      "llama2-13b",
                      "llama3-8b",
                      "llama3-70b",
                      "llama3.1-8b",
                      "llama3.1-70b",
                      "llama3.1-405b",
                      "codellama-7b",
                      "codellama-13b",
                      "codellama-34b",
                      "codellama-70b",
                      "phind-codellama-34b"
                    ]
                  },
                  {
                    "type": "string"
                  }
                ],
                "markdownDescription": "Select a pre-defined option, or find an exact model string from Together AI [here](https://docs.together.ai/docs/inference-models).",
                "x-intellij-html-description": "Select a pre-defined option, or find an exact model string from Together AI <a href='https://docs.together.ai/docs/inference-models'>here</a>."
              }
            }
          }
        },
        {
          "if": {
            "properties": {
              "provider": {
                "enum": [
                  "deepinfra"
                ]
              }
            },
            "required": [
              "provider"
            ]
          },
          "then": {
            "properties": {
              "model": {
                "markdownDescription": "Find the model name you want to use from DeepInfra [here](https://deepinfra.com/models?type=text-generation).",
                "x-intellij-html-description": "Find the model name you want to use from DeepInfra <a href='https://deepinfra.com/models?type=text-generation'>here</a>."
              }
            }
          }
        },
        {
          "if": {
            "properties": {
              "provider": {
                "enum": [
                  "huggingface-tgi",
                  "huggingface-inference-api",
                  "llama.cpp",
                  "text-gen-webui",
                  "llamafile"
                ]
              }
            },
            "required": [
              "provider"
            ]
          },
          "then": {
            "properties": {
              "model": {
                "anyOf": [
                  {
                    "enum": [
                      "mistral-7b",
                      "mistral-8x7b",
                      "llama2-7b",
                      "llama2-13b",
                      "codellama-7b",
                      "codellama-13b",
                      "codellama-34b",
                      "codellama-70b",
                      "llama3-8b",
                      "llama3-70b",
                      "llama3.1-8b",
                      "llama3.1-70b",
                      "llama3.1-405b",
                      "phind-codellama-34b",
                      "wizardcoder-7b",
                      "wizardcoder-13b",
                      "wizardcoder-34b",
                      "zephyr-7b",
                      "codeup-13b",
                      "deepseek-7b",
                      "deepseek-33b",
                      "neural-chat-7b",
                      "deepseek-1b",
                      "stable-code-3b",
                      "starcoder-1b",
                      "starcoder-3b",
                      "starcoder2-3b"
                    ]
                  },
                  {
                    "type": "string"
                  }
                ]
              }
            }
          }
        },
        {
          "if": {
            "properties": {
              "provider": {
                "enum": [
                  "ollama"
                ]
              }
            },
            "required": [
              "provider"
            ]
          },
          "then": {
            "properties": {
              "model": {
                "anyOf": [
                  {
                    "enum": [
                      "mistral-7b",
                      "llama2-7b",
                      "llama2-13b",
                      "codellama-7b",
                      "codellama-13b",
                      "codellama-34b",
                      "codellama-70b",
                      "llama3-8b",
                      "llama3-70b",
                      "llama3.1-8b",
                      "llama3.1-70b",
                      "llama3.1-405b",
                      "phi-2",
                      "phind-codellama-34b",
                      "wizardcoder-7b",
                      "wizardcoder-13b",
                      "wizardcoder-34b",
                      "zephyr-7b",
                      "codeup-13b",
                      "deepseek-7b",
                      "deepseek-33b",
                      "neural-chat-7b",
                      "deepseek-1b",
                      "stable-code-3b",
                      "starcoder-1b",
                      "starcoder-3b",
                      "starcoder2-3b",
                      "AUTODETECT"
                    ]
                  },
                  {
                    "type": "string"
                  }
                ],
                "markdownDescription": "Select a pre-defined option, or find the exact model tag for an Ollama model [here](https://ollama.ai/library).",
                "x-intellij-html-description": "Select a pre-defined option, or find the exact model tag for an Ollama model <a href='https://ollama.ai/library'>here</a>."
              }
            }
          }
        },
        {
          "if": {
            "properties": {
              "provider": {
                "enum": [
                  "mistral"
                ]
              }
            },
            "required": [
              "provider"
            ]
          },
          "then": {
            "properties": {
              "model": {
                "enum": [
                  "codestral-latest",
                  "codestral-mamba-latest",
                  "open-mistral-7b",
                  "open-mixtral-8x7b",
                  "open-mixtral-8x22b",
                  "mistral-small-latest",
                  "mistral-large-latest"
                ]
              }
            }
          }
        },
        {
          "if": {
            "properties": {
              "provider": {
                "enum": [
                  "vertexai"
                ]
              }
            },
            "required": [
              "provider"
            ]
          },
          "then": {
            "required": [
              "projectId",
              "region"
            ]
          }
        },
        {
          "if": {
            "properties": {
              "provider": {
                "enum": [
                  "deepseek"
                ]
              }
            },
            "required": [
              "provider"
            ]
          },
          "then": {
            "properties": {
              "cacheBehavior": {
                "title": "Caching Behavior",
                "description": "Options for the prompt caching",
                "properties": {
                  "cacheSystemMessage": {
                    "type": "boolean"
                  },
                  "cacheConversation": {
                    "type": "boolean"
                  }
                }
              },
              "model": {
                "enum": [
                  "deepseek-chat",
                  "deepseek-coder"
                ]
              }
            }
          }
        },
        {
          "if": {
            "properties": {
              "provider": {
                "enum": [
                  "groq"
                ]
              }
            },
            "required": [
              "provider"
            ]
          },
          "then": {
            "properties": {
              "model": {
                "enum": [
                  "llama2-70b",
                  "mistral-8x7b",
                  "gemma",
                  "gemma2",
                  "llama3-8b",
                  "llama3-70b",
                  "llama3.1-8b",
                  "llama3.1-70b",
                  "llama3.1-405b",
                  "AUTODETECT"
                ]
              }
            }
          }
        },
        {
          "if": {
            "properties": {
              "provider": {
                "enum": [
                  "fireworks"
                ]
              }
            },
            "required": [
              "provider"
            ]
          },
          "then": {
            "properties": {
              "model": {
                "enum": [
                  "starcoder-7b"
                ]
              }
            }
          }
        },
        {
          "if": {
            "properties": {
              "apiType": {
                "const": "azure"
              }
            },
            "required": [
              "apiType"
            ]
          },
          "then": {
<<<<<<< HEAD
            "required": ["deployment", "apiBase"]
=======
            "required": [
              "engine",
              "apiVersion",
              "apiBase"
            ]
>>>>>>> 1e5d2121
          }
        },
        {
          "if": {
            "properties": {
              "provider": {
                "enum": [
                  "openai"
                ]
              }
            },
            "required": [
              "provider"
            ]
          },
          "then": {
            "properties": {
              "useLegacyCompletionsEndpoint": {
                "type": "boolean"
              }
            }
          }
        },
        {
          "if": {
            "properties": {
              "provider": {
                "const": "llamafile"
              }
            },
            "required": [
              "provider"
            ]
          },
          "then": {
            "properties": {
              "llamafileCommand": {
                "type": "string"
              }
            }
          }
        },
        {
          "if": {
            "properties": {
              "provider": {
                "enum": [
                  "cerebras"
                ]
              }
            },
            "required": [
              "provider"
            ]
          },
          "then": {
            "properties": {
              "model": {
                "enum": [
                  "llama3.1-8b",
                  "llama3.1-70b"
                ]
              }
            }
          }
        },
        {
          "if": {
            "properties": {
              "provider": {
                "enum": [
                  "text-gen-webui"
                ]
              }
            },
            "required": [
              "provider"
            ]
          },
          "then": {
            "properties": {
              "streamingUrl": {
                "type": "string"
              }
            }
          }
        },
        {
          "if": {
            "properties": {
              "provider": {
                "enum": [
                  "flowise"
                ]
              }
            },
            "required": [
              "provider"
            ]
          },
          "then": {
            "properties": {
              "timeout": {
                "title": "Timeout",
                "description": "Set the timeout for each request to Flowise. If you are running a local version of Flowise it might takes a while to respond, you might want to set this to avoid timeouts.",
                "default": 5000,
                "type": "integer"
              },
              "additionalHeaders": {
                "description": "A list of additional headers",
                "type": "array",
                "items": {
                  "type": "object",
                  "properties": {
                    "key": {
                      "title": "Key",
                      "description": "Header key",
                      "type": "string"
                    },
                    "value": {
                      "title": "Value",
                      "description": "Header value",
                      "type": "string"
                    }
                  },
                  "required": [
                    "key",
                    "value"
                  ]
                }
              },
              "additionalFlowiseConfiguration": {
                "description": "A list of additional properties to be sent along `overrideConfig`",
                "type": "array",
                "items": {
                  "type": "object",
                  "properties": {
                    "key": {
                      "title": "Key",
                      "description": "Configuration Property key",
                      "type": "string"
                    },
                    "value": {
                      "title": "Value",
                      "description": "Configuration Property value"
                    }
                  },
                  "required": [
                    "key",
                    "value"
                  ]
                }
              },
              "model": {
                "anyOf": [
                  {
                    "enum": [
                      "gpt-3.5-turbo",
                      "gpt-3.5-turbo-16k",
                      "gpt-4o",
                      "gpt-4o-mini",
                      "gpt-4",
                      "gpt-3.5-turbo-0613",
                      "gpt-4-32k",
                      "gpt-4-turbo",
                      "gpt-4-vision-preview",
                      "mistral-7b",
                      "mistral-8x7b",
                      "llama2-7b",
                      "llama2-13b",
                      "codellama-7b",
                      "codellama-13b",
                      "codellama-34b",
                      "codellama-70b",
                      "llama3-8b",
                      "llama3-70b",
                      "llama3.1-8b",
                      "llama3.1-70b",
                      "llama3.1-405b",
                      "phind-codellama-34b",
                      "wizardcoder-7b",
                      "wizardcoder-13b",
                      "wizardcoder-34b",
                      "zephyr-7b",
                      "codeup-13b",
                      "deepseek-7b",
                      "deepseek-33b",
                      "claude-2",
                      "claude-instant-1",
                      "claude-3-5-sonnet-20240620",
                      "claude-3-opus-20240229",
                      "claude-3-sonnet-20240229",
                      "claude-3-haiku-20240307",
                      "claude-2.1",
                      "command-r",
                      "command-r-plus",
                      "chat-bison-001",
                      "gemini-pro",
                      "gemini-1.5-pro-latest",
                      "gemini-1.5-pro",
                      "gemini-1.5-flash-latest",
                      "gemini-1.5-flash",
                      "mistral-tiny",
                      "mistral-small",
                      "mistral-medium",
                      "deepseek-1b",
                      "stable-code-3b",
                      "starcoder-1b",
                      "starcoder-3b",
                      "starcoder2-3b"
                    ]
                  },
                  {
                    "type": "string"
                  }
                ]
              }
            }
          }
        },
        {
          "if": {
            "properties": {
              "provider": {
                "enum": [
                  "watsonx"
                ]
              }
            },
            "required": [
              "provider"
            ]
          },
          "then": {
            "properties": {
              "apiBase": {
                "type": "string"
              },
              "apiKey": {
                "type": "string"
              },
              "apiVersion": {
                "type": "string"
              },
              "projectId": {
                "type": "string"
              },
              "deploymentId": {
                "type": "string"
              },
              "model": {
                "enum": [
                  "ibm/granite-13b-chat-v2",
                  "ibm/granite-3b-code-instruct",
                  "ibm/granite-8b-code-instruct",
                  "ibm/granite-20b-code-instruct",
                  "ibm/granite-3b-code-instruct",
                  "ibm/granite-8b-code-instruct",
                  "ibm/granite-34b-code-instruct",
                  "ibm/granite-3-8b-instruct",
                  "ibm/granite-3-2b-instruct",
                  "mistralai/mistral-large",
                  "meta-llama/llama-3-8b-instruct",
                  "meta-llama/llama-3-70b-instruct"
                ]
              }
            },
            "required": [
              "apiBase",
              "apiKey",
              "apiVersion"
            ]
          }
        },
        {
          "if": {
            "properties": {
              "provider": {
                "enum": [
                  "sambanova"
                ]
              }
            },
            "required": [
              "provider"
            ]
          },
          "then": {
            "properties": {
              "model": {
                "anyOf": [
                  {
                    "enum": [
                      "llama3.1-8b",
                      "llama3.1-70b",
                      "llama3.1-405b"
                    ]
                  },
                  {
                    "type": "string"
                  }
                ],
                "description": "Select a pre-defined option."
              }
            }
          }
        },
        {
          "if": {
            "properties": {
              "provider": {
                "enum": [
                  "ask-sage"
                ]
              }
            },
            "required": [
              "provider"
            ]
          },
          "then": {
            "properties": {
              "model": {
                "anyOf": [
                  {
                    "enum": [
                      "gpt-4o",
                      "gpt-4o-mini",
                      "gpt-4gov",
                      "gpt-4ogov",
                      "claude-3.5-sonnet",
                      "claude-3-opus",
                      "mistral-large",
                      "llama-3-chat",
                      "gemini-pro",
                      "AUTODETECT"
                    ]
                  },
                  {
                    "type": "string"
                  }
                ]
              }
            }
          }
        }
      ]
    },
    "ModelRoles": {
      "title": "ModelRoles",
      "type": "object",
      "properties": {
        "default": {
          "title": "Default",
          "description": "The default model. If other model roles are not set, they will fall back to default.",
          "type": "string"
        },
        "chat": {
          "title": "Chat",
          "description": "The model to use for chat. If not set, will fall back to default.",
          "type": "string"
        },
        "edit": {
          "title": "Edit",
          "description": "The model to use for editing. If not set, will fall back to default.",
          "type": "string"
        },
        "summarize": {
          "title": "Summarize",
          "description": "The model to use for summarization. If not set, will fall back to default.",
          "type": "string"
        }
      },
      "required": [
        "default"
      ]
    },
    "SlashCommand": {
      "title": "SlashCommand",
      "type": "object",
      "properties": {
        "name": {
          "title": "Name",
          "anyOf": [
            {
              "enum": [
                "issue",
                "share",
                "cmd",
                "edit",
                "comment",
                "http",
                "commit",
                "review"
              ],
              "type": "string",
              "markdownEnumDescriptions": [
                "Generate a link to a drafted GitHub issue",
                "Export the current chat session to markdown",
                "Generate a terminal command and paste it into the terminal",
                "Edit the highlighted code with given instructions",
                "Add comments to the highlighted code",
                "Write a custom slash command at your own HTTP endpoint. Set 'url' in the params object for the endpoint you have setup.",
                "Generate a commit message for the current changes",
                "Review code and give feedback"
              ]
            },
            {
              "type": "string"
            }
          ]
        },
        "description": {
          "title": "Description",
          "type": "string"
        },
        "step": {
          "title": "Step",
          "description": "This property is no longer required and has no effect. To use a built-in slash command, instead set the 'name' property to one of the pre-configured options.",
          "type": "string"
        },
        "params": {
          "title": "Params",
          "default": {},
          "type": "object"
        }
      },
      "allOf": [
        {
          "if": {
            "properties": {
              "name": {
                "enum": [
                  "issue"
                ]
              }
            }
          },
          "then": {
            "properties": {
              "params": {
                "properties": {
                  "repositoryUrl": {
                    "type": "string",
                    "description": "Enter the URL of the GitHub repository for which you want to generate the issue."
                  }
                },
                "required": [
                  "repositoryUrl"
                ]
              }
            },
            "required": [
              "params"
            ]
          }
        },
        {
          "if": {
            "properties": {
              "name": {
                "enum": [
                  "edit"
                ]
              }
            }
          },
          "then": {
            "properties": {
              "params": {
                "properties": {
                  "recap": {
                    "type": "boolean",
                    "markdownDescription": "If recap is set to `true`, Continue will generate a summary of the changes after making the edit.",
                    "x-intellij-html-description": "If recap is set to <code>true</code>, Continue will generate a summary of the changes after making the edit."
                  },
                  "tokenLimit": {
                    "type": "integer",
                    "description": "By default, Continue doesn't let you edit extremely large ranges (beyond 1,200 tokens), because the LLM is unlikely to succeed. But if you would like to override this limit with the understanding of possible failure you may do so here."
                  }
                }
              }
            }
          }
        },
        {
          "if": {
            "properties": {
              "name": {
                "enum": [
                  "share"
                ]
              }
            }
          },
          "then": {
            "properties": {
              "params": {
                "properties": {
                  "outputDir": {
                    "type": "string",
                    "markdownDescription": "If outputDir is set to `.` or begins with `./` or `.\\`, file will be saved to the current workspace or a subdirectory thereof, respectively. `~` can similarly be used to specify the user's home directory.",
                    "x-intellij-html-description": "If outputDir is set to <code>.</code> or begins with <code>./</code> or <code>.\\</code>, file will be saved to the current workspace or a subdirectory thereof, respectively. <code>~</code> can similarly be used to specify the user's home directory."
                  }
                }
              }
            }
          }
        },
        {
          "if": {
            "properties": {
              "name": {
                "enum": [
                  "commit"
                ]
              }
            }
          },
          "then": {
            "properties": {
              "params": {
                "properties": {
                  "includeUnstaged": {
                    "type": "boolean",
                    "markdownDescription": "If set to `true`, then unstaged changes are also included in the prompt, otherwise only staged changes are included. Default is `false`.",
                    "x-intellij-html-description": "If set to <code>true</code>, then unstaged changes are also included in the prompt, otherwise only staged changes are included. Default is <code>false</code>."
                  }
                }
              }
            }
          }
        }
      ],
      "required": [
        "name",
        "description"
      ]
    },
    "CustomCommand": {
      "title": "CustomCommand",
      "type": "object",
      "properties": {
        "name": {
          "title": "Name",
          "type": "string"
        },
        "prompt": {
          "title": "Prompt",
          "type": "string"
        },
        "description": {
          "title": "Description",
          "type": "string"
        }
      },
      "required": [
        "name",
        "prompt",
        "description"
      ]
    },
    "ContextProviderWithParams": {
      "title": "ContextProviderWithParams",
      "type": "object",
      "properties": {
        "name": {
          "title": "Name",
          "anyOf": [
            {
              "enum": [
                "diff",
                "terminal",
                "debugger",
                "open",
                "google",
                "search",
                "http",
                "codebase",
                "problems",
                "folder",
                "issue",
                "docs",
                "tree",
                "highlights",
                "outline",
                "postgres",
                "code",
                "currentFile",
                "url",
                "database",
                "os",
                "repo-map",
                "greptile",
                "web"
              ],
              "markdownEnumDescriptions": [
                "Reference the contents of the current changes as given by `git diff`",
                "Reference the last terminal command",
                "Reference the contents of the local variables in the debugger with top n level (defaulting to 3) of call stack for that thread",
                "Reference the contents of all open or pinned files.",
                "Enter a search phrase and include the Google search results as context",
                "Reference the results of a ripgrep search in your codebase",
                "Write a custom context provider at your own HTTP endpoint. Set 'url' in the params object for the endpoint you have setup.",
                "Use embeddings to automatically find relevant files from throughout the codebase",
                "Reference all linting errors and warnings in the currently open file",
                "Include important files from a folder in the prompt, as determined by similarity search",
                "Reference GitHub issues from a repository",
                "Retrieve important pages from a documentation website, as determined by similarity search",
                "Display a file tree of the current workspace",
                "Include important highlighted sections from your code",
                "Include a repo map showing important code objects",
                "References Postgres table schema and sample rows",
                "Reference specific functions and classes from throughout your codebase",
                "Reference the contents of the currently active file",
                "Reference the contents of a page at a URL",
                "Reference table schemas",
                "Operating system and CPU Information",
                "Map of files in the repository with important code highlights",
                "Query your greptile index of the current repo",
                "Search the web for sources related to your question"
              ],
              "type": "string"
            },
            {
              "type": "string"
            }
          ]
        },
        "params": {
          "title": "Params",
          "default": {},
          "type": "object"
        }
      },
      "allOf": [
        {
          "if": {
            "properties": {
              "name": {
                "enum": [
                  "discord"
                ]
              }
            }
          },
          "then": {
            "allOf": [
              {
                "properties": {
                  "params": {
                    "properties": {
                      "discordKey": {
                        "type": "string",
                        "description": "Your Discord bot token to access the Discord API. Required to fetch messages from servers."
                      },
                      "guildId": {
                        "type": "string",
                        "description": "The ID of the guild (server) from which to fetch channels and messages."
                      },
                      "channels": {
                        "type": "array",
                        "description": "A list of channel objects to search for messages",
                        "items": {
                          "type": "object",
                          "properties": {
                            "id": {
                              "type": "string",
                              "description": "The unique ID of the channel"
                            },
                            "name": {
                              "type": "string",
                              "description": "The name of the channel"
                            }
                          },
                          "required": [
                            "id"
                          ]
                        }
                      }
                    },
                    "required": [
                      "discordKey"
                    ]
                  }
                }
              },
              {
                "oneOf": [
                  {
                    "properties": {
                      "params": {
                        "required": [
                          "guildId"
                        ]
                      }
                    }
                  },
                  {
                    "properties": {
                      "params": {
                        "required": [
                          "channels"
                        ]
                      }
                    }
                  }
                ]
              }
            ]
          }
        },
        {
          "if": {
            "properties": {
              "name": {
                "enum": [
                  "google"
                ]
              }
            }
          },
          "then": {
            "properties": {
              "params": {
                "properties": {
                  "serperApiKey": {
                    "type": "string",
                    "description": "Your API key for https://serper.dev in order to get Google search results"
                  }
                },
                "required": [
                  "serperApiKey"
                ]
              }
            },
            "required": [
              "params"
            ]
          }
        },
        {
          "if": {
            "properties": {
              "name": {
                "enum": [
                  "web"
                ]
              }
            }
          },
          "then": {
            "properties": {
              "params": {
                "properties": {
                  "n": {
                    "title": "N",
                    "description": "The number of results to return",
                    "default": 6,
                    "type": "integer"
                  }
                }
              }
            },
            "required": [
              "params"
            ]
          }
        },
        {
          "if": {
            "properties": {
              "name": {
                "enum": [
                  "open"
                ]
              }
            }
          },
          "then": {
            "properties": {
              "params": {
                "properties": {
                  "onlyPinned": {
                    "type": "boolean",
                    "description": "If set to true, only 'pinned' files will be included.",
                    "default": false
                  }
                }
              }
            }
          }
        },
        {
          "if": {
            "properties": {
              "name": {
                "enum": [
                  "issue"
                ]
              }
            }
          },
          "then": {
            "properties": {
              "params": {
                "properties": {
                  "githubToken": {
                    "type": "string",
                    "description": "Your GitHub token to access the GitHub API. Required for private repositories."
                  },
                  "repos": {
                    "type": "array",
                    "description": "A list of repositories to search for issues",
                    "items": {
                      "type": "object",
                      "properties": {
                        "owner": {
                          "type": "string",
                          "description": "The owner of the repository"
                        },
                        "repo": {
                          "type": "string",
                          "description": "The name of the repository"
                        },
                        "type": {
                          "type": "string",
                          "description": "The type of issues to search for",
                          "enum": [
                            "open",
                            "closed",
                            "all"
                          ]
                        }
                      },
                      "required": [
                        "owner",
                        "repo"
                      ]
                    }
                  }
                },
                "required": [
                  "repos"
                ]
              }
            },
            "required": [
              "params"
            ]
          }
        },
        {
          "if": {
            "properties": {
              "name": {
                "enum": [
                  "database"
                ]
              }
            }
          },
          "then": {
            "properties": {
              "params": {
                "properties": {
                  "connections": {
                    "type": "array",
                    "description": "A list of database connections",
                    "items": {
                      "type": "object",
                      "properties": {
                        "name": {
                          "type": "string",
                          "description": "A unique name for this database connection"
                        },
                        "connection_type": {
                          "type": "string",
                          "description": "The type of database (e.g., 'postgres', 'mysql')",
                          "enum": [
                            "postgres",
                            "mysql",
                            "sqlite"
                          ]
                        },
                        "connection": {
                          "type": "object",
                          "properties": {
                            "user": {
                              "type": "string",
                              "description": "The database user name"
                            },
                            "host": {
                              "type": "string",
                              "description": "The host address of the database server"
                            },
                            "database": {
                              "type": "string",
                              "description": "The name of the database to connect to"
                            },
                            "password": {
                              "type": "string",
                              "description": "The password for the database user"
                            },
                            "port": {
                              "type": "integer",
                              "description": "The port number to connect to at the host"
                            },
                            "filename": {
                              "type": "string",
                              "description": "File location for simple file DB's"
                            }
                          },
                          "required": []
                        }
                      },
                      "required": [
                        "name",
                        "connection_type",
                        "connection"
                      ]
                    }
                  }
                },
                "required": [
                  "connections"
                ]
              }
            },
            "required": [
              "params"
            ]
          }
        },
        {
          "if": {
            "properties": {
              "name": {
                "enum": [
                  "gitlab-mr"
                ]
              }
            }
          },
          "then": {
            "properties": {
              "params": {
                "properties": {
                  "domain": {
                    "type": "string",
                    "description": "Your GitLab domain, will default to gitlab.com"
                  },
                  "token": {
                    "type": "string",
                    "description": "Your private access token."
                  },
                  "filterComments": {
                    "type": "boolean",
                    "description": "If you have code selected, filters out comments that aren't related to the selection."
                  }
                },
                "required": [
                  "token"
                ]
              }
            },
            "required": [
              "params"
            ]
          }
        },
        {
          "if": {
            "properties": {
              "name": {
                "enum": [
                  "jira"
                ]
              }
            }
          },
          "then": {
            "properties": {
              "params": {
                "properties": {
                  "domain": {
                    "type": "string",
                    "description": "Your Jira domain, for example company.atlassian.net."
                  },
                  "email": {
                    "type": "string",
                    "description": "The email that you log into Jira with"
                  },
                  "token": {
                    "type": "string",
                    "description": "Your atlassian API token from https://id.atlassian.com/manage-profile/security/api-tokens"
                  },
                  "issueQuery": {
                    "type": "string",
                    "description": "Customize the query used to find Jira issues"
                  },
                  "apiVersion": {
                    "type": "integer",
                    "markdownDescription": "This context provider supports both Jira API version 2 and 3. It will use version 3 by default since that's what the cloud version uses, but if you have the datacenter version of Jira, you'll need to set the API Version to 2 using the `apiVersion` property.",
                    "x-intellij-html-description": "This context provider supports both Jira API version 2 and 3. It will use version 3 by default since that's what the cloud version uses, but if you have the datacenter version of Jira, you'll need to set the API Version to 2 using the <code>apiVersion</code> property."
                  },
                  "requestOptions": {
                    "title": "Request Options",
                    "description": "Options for the HTTPS request to Jira.",
                    "default": {
                      "timeout": 7200,
                      "verifySsl": null,
                      "caBundlePath": null,
                      "proxy": null,
                      "headers": null,
                      "extraBodyProperties": null
                    },
                    "allOf": [
                      {
                        "$ref": "#/definitions/RequestOptions"
                      }
                    ]
                  }
                },
                "required": [
                  "domain",
                  "token"
                ]
              }
            },
            "required": [
              "params"
            ]
          }
        },
        {
          "if": {
            "properties": {
              "name": {
                "enum": [
                  "http"
                ]
              }
            }
          },
          "then": {
            "properties": {
              "params": {
                "properties": {
                  "url": {
                    "type": "string",
                    "description": "The HTTP endpoint of your context provider server."
                  },
                  "options": {
                    "title": "Custom Options",
                    "description": "Additional options to pass to your custom HTTP server.",
                    "type": "object"
                  }
                },
                "required": [
                  "url"
                ]
              }
            },
            "required": [
              "params"
            ]
          }
        },
        {
          "if": {
            "properties": {
              "name": {
                "enum": [
                  "codebase",
                  "folder"
                ]
              }
            }
          },
          "then": {
            "properties": {
              "params": {
                "properties": {
                  "nRetrieve": {
                    "title": "N Retrieve",
                    "description": "Number of results to initially retrieve from vector database",
                    "default": 50,
                    "type": "integer"
                  },
                  "nFinal": {
                    "title": "N Final",
                    "description": "Final number of results to use after re-ranking",
                    "default": 10,
                    "type": "integer"
                  },
                  "useReranking": {
                    "title": "Use Reranking",
                    "description": "Whether to use re-ranking, which will allow initial selection of nRetrieve results, then will use an LLM to select the top nFinal results. Disabling re-ranking will give faster, but less accurate, results.",
                    "default": true,
                    "type": "boolean"
                  }
                }
              }
            }
          }
        },
        {
          "if": {
            "properties": {
              "name": {
                "enum": [
                  "postgres"
                ]
              }
            }
          },
          "then": {
            "properties": {
              "params": {
                "properties": {
                  "host": {
                    "title": "Host",
                    "description": "Database host",
                    "default": "localhost",
                    "type": "string"
                  },
                  "port": {
                    "title": "Port",
                    "description": "Database port",
                    "default": 5432,
                    "type": "integer"
                  },
                  "user": {
                    "title": "User",
                    "description": "Database user",
                    "default": "postgres",
                    "type": "string"
                  },
                  "password": {
                    "title": "Password",
                    "description": "Database password",
                    "type": "string"
                  },
                  "database": {
                    "title": "Database",
                    "description": "Database name",
                    "default": "postgres",
                    "type": "string"
                  },
                  "schema": {
                    "title": "Schema",
                    "description": "Database schema",
                    "default": "public",
                    "type": "string"
                  },
                  "sampleRows": {
                    "title": "Sample Rows",
                    "description": "Number of rows to sample from the database",
                    "default": 3,
                    "type": "integer"
                  }
                }
              }
            },
            "required": [
              "host",
              "port",
              "user",
              "password",
              "database"
            ]
          }
        },
        {
          "if": {
            "properties": {
              "name": {
                "enum": [
                  "greptile"
                ]
              }
            }
          },
          "then": {
            "properties": {
              "params": {
                "properties": {
                  "GithubToken": {
                    "title": "GithubToken",
                    "description": "Your github access token",
                    "default": "",
                    "type": "string"
                  },
                  "GreptileToken": {
                    "title": "GreptileToken",
                    "description": "Your greptile access token",
                    "default": "",
                    "type": "string"
                  }
                }
              }
            },
            "required": [
              "GreptileToken",
              "GithubToken"
            ]
          }
        }
      ],
      "required": [
        "name"
      ]
    },
    "SerializedContinueConfig": {
      "title": "config.json",
      "type": "object",
      "properties": {
        "docs": {
          "title": "Docs",
          "description": "A list of documentation sites to be indexed",
          "type": "array",
          "items": {
            "type": "object",
            "properties": {
              "title": {
                "type": "string",
                "description": "The title of the documentation site"
              },
              "startUrl": {
                "type": "string",
                "description": "The starting URL for indexing the documentation"
              },
              "rootUrl": {
                "type": "string",
                "description": "The root URL of the documentation site"
              },
              "maxDepth": {
                "type": "integer",
                "description": "The maximum depth to crawl the documentation site"
              },
              "favicon": {
                "type": "string",
                "description": "The URL path to a favicon for the site - by default, it will be `/favicon.ico` path from the Start URL"
              }
            },
            "required": [
              "title",
              "startUrl"
            ]
          }
        },
        "allowAnonymousTelemetry": {
          "title": "Allow Anonymous Telemetry",
          "markdownDescription": "If this field is set to `true`, we will collect anonymous telemetry as described in the documentation page on telemetry. If set to `false`, we will not collect any data. Learn more in [the docs](https://docs.continue.dev/telemetry).",
          "x-intellij-html-description": "If this field is set to `true`, we will collect anonymous telemetry as described in the documentation page on telemetry. If set to `false`, we will not collect any data. Learn more in <a href='https://docs.continue.dev/telemetry'>the docs</a>.",
          "default": true,
          "type": "boolean"
        },
        "models": {
          "title": "Models",
          "markdownDescription": "Learn about setting up models in [the documentation](https://docs.continue.dev/model-setup/overview).",
          "x-intellij-html-description": "Learn about setting up models in <a href='https://docs.continue.dev/model-setup/overview'>the documentation</a>.",
          "default": [
            {
              "title": "GPT-4 (trial)",
              "provider": "free-trial",
              "model": "gpt-4",
              "apiKey": ""
            }
          ],
          "type": "array",
          "items": {
            "$ref": "#/definitions/ModelDescription"
          }
        },
        "systemMessage": {
          "title": "System Message",
          "description": "A system message that will always be followed by the LLM",
          "type": "string"
        },
        "completionOptions": {
          "title": "Completion Options",
          "description": "Default options for completion. These will be overriden by any options set for a specific model.",
          "default": {
            "temperature": null,
            "topP": null,
            "topK": null,
            "presencePenalty": null,
            "frequencyPenalty": null,
            "stop": null,
            "maxTokens": 600
          },
          "allOf": [
            {
              "$ref": "#/definitions/BaseCompletionOptions"
            }
          ]
        },
        "requestOptions": {
          "title": "Request Options",
          "description": "Default request options for all fetch requests from models and context providers. These will be overriden by any model-specific request options.",
          "allOf": [
            {
              "$ref": "#/definitions/RequestOptions"
            }
          ]
        },
        "slashCommands": {
          "title": "Slash Commands",
          "markdownDescription": "An array of slash commands that let you take custom actions from the sidebar. Learn more in the [documentation](https://docs.continue.dev/customization/slash-commands).",
          "x-intellij-html-description": "An array of slash commands that let you take custom actions from the sidebar. Learn more in the <a href='https://docs.continue.dev/customization/slash-commands'>documentation</a>.",
          "default": [],
          "type": "array",
          "items": {
            "$ref": "#/definitions/SlashCommand"
          }
        },
        "customCommands": {
          "title": "Custom Commands",
          "markdownDescription": "An array of custom commands that allow you to reuse prompts. Each has name, description, and prompt properties. When you enter `/<name>` in the text input, it will act as a shortcut to the prompt. Learn more in the [documentation](https://docs.continue.dev/customization/slash-commands#custom-commands-use-natural-language).",
          "x-intellij-html-description": "An array of custom commands that allow you to reuse prompts. Each has name, description, and prompt properties. When you enter <code>/<name></code> in the text input, it will act as a shortcut to the prompt. Learn more in the <a href='https://docs.continue.dev/customization/slash-commands#custom-commands-use-natural-language'>documentation</a>.",
          "default": [
            {
              "name": "test",
              "prompt": "{{{ input }}}\n\nWrite a comprehensive set of unit tests for the selected code. It should setup, run tests that check for correctness including important edge cases, and teardown. Ensure that the tests are complete and sophisticated. Give the tests just as chat output, don't edit any file.",
              "description": "This is an example custom command. Open config.json to edit it and create more"
            }
          ],
          "type": "array",
          "items": {
            "$ref": "#/definitions/CustomCommand"
          }
        },
        "contextProviders": {
          "title": "Context Providers",
          "markdownDescription": "A list of ContextProvider objects that can be used to provide context to the LLM by typing '@'. Read more about ContextProviders in [the documentation](https://docs.continue.dev/customization/context-providers).",
          "x-intellij-html-description": "A list of ContextProvider objects that can be used to provide context to the LLM by typing '@'. Read more about ContextProviders in <a href='https://docs.continue.dev/customization/context-providers'>the documentation</a>.",
          "default": [],
          "type": "array",
          "items": {
            "$ref": "#/definitions/ContextProviderWithParams"
          }
        },
        "userToken": {
          "title": "User Token",
          "description": "An optional token to identify the user.",
          "type": "string"
        },
        "disableIndexing": {
          "title": "Disable Indexing",
          "markdownDescription": "If set to `true`, Continue will not index the codebase. This is mainly used for debugging purposes.",
          "x-intellij-html-description": "If set to <code>true</code>, Continue will not index the codebase. This is mainly used for debugging purposes.",
          "default": false,
          "type": "boolean"
        },
        "disableSessionTitles": {
          "title": "Disable Session Titles",
          "markdownDescription": "If set to `true`, Continue will not make extra requests to the LLM to generate a summary title of each session.",
          "x-intellij-html-description": "If set to <code>true</code>, Continue will not make extra requests to the LLM to generate a summary title of each session.",
          "default": false,
          "type": "boolean"
        },
        "embeddingsProvider": {
          "title": "Embeddings Provider",
          "markdownDescription": "The method that will be used to generate codebase embeddings. The default is `transformers.js`, which will run locally in the browser. Learn about the other options [here](https://docs.continue.dev/features/codebase-embeddings#embeddings-providers).",
          "x-intellij-html-description": "The method that will be used to generate codebase embeddings. The default is <code>transformers.js</code>, which will run locally in the browser. Learn about the other options <a href='https://docs.continue.dev/features/codebase-embeddings#embeddings-providers'>here</a>.<br><br><strong>Note</strong>: <code>transformers.js</code> currently cannot be used in JetBrains.",
          "type": "object",
          "properties": {
            "provider": {
              "enum": [
                "huggingface-tei",
                "transformers.js",
                "ollama",
                "openai",
                "cohere",
                "free-trial",
                "gemini",
                "voyage",
                "nvidia",
                "bedrock",
                "sagemaker",
                "nebius",
                "vertexai"
              ]
            },
            "model": {
              "type": "string"
            },
            "apiKey": {
              "type": "string"
            },
            "apiBase": {
              "type": "string"
            },
            "requestOptions": {
              "title": "Request Options",
              "description": "Request options to be used in any fetch requests made by the embeddings provider",
              "$ref": "#/definitions/RequestOptions"
            },
            "maxChunkSize": {
              "title": "Maximum Chunk Size",
              "description": "The maximum number of tokens that each chunk of a document is allowed to have",
              "type": "integer",
              "minimum": 128,
              "exclusiveMaximum": 2147483647
            },
            "maxBatchSize": {
              "title": "Maximum Batch Size",
              "description": "The maximum number of chunks that can be sent to the embeddings provider in a single request",
              "type": "integer",
              "minimum": 1,
              "exclusiveMaximum": 2147483647
            },
            "region": {
              "title": "Region",
              "description": "The region where the model is hosted",
              "$ref": "#/definitions/ModelDescription/properties/region"
            },
            "profile": {
              "title": "Profile",
              "description": "The AWS security profile to use",
              "type": "string"
            }
          },
          "required": [
            "provider"
          ],
          "allOf": [
            {
              "if": {
                "properties": {
                  "provider": {
                    "enum": [
                      "cohere",
                      "voyage",
                      "nvidia",
                      "gemini"
                    ]
                  }
                },
                "required": [
                  "provider"
                ]
              },
              "then": {
                "required": [
                  "apiKey"
                ]
              }
            },
            {
              "if": {
                "properties": {
                  "provider": {
                    "enum": [
                      "sagemaker"
                    ]
                  }
                },
                "required": [
                  "provider"
                ]
              },
              "then": {
                "properties": {
                  "model": {
                    "description": "SageMaker endpoint name"
                  }
                },
                "required": [
                  "model"
                ]
              }
            },
            {
              "if": {
                "properties": {
                  "provider": {
                    "enum": [
                      "vertexai"
                    ]
                  }
                },
                "required": [
                  "provider"
                ]
              },
              "then": {
                "properties": {
                  "projectId": {
                    "description": "The name of your VertexAI project"
                  },
                  "region": {
                    "description": "The region your VertexAI model is hosted in - typically central1",
                    "default": "central1"
                  },
                  "model": {
                    "default": "text-embedding-004"
                  }
                },
                "required": [
                  "projectId",
                  "model",
                  "region"
                ]
              }
            }
          ]
        },
        "reranker": {
          "title": "Reranker",
          "description": "The reranker is responsible for selecting the final results when retrieving snippets from your codebase.",
          "type": "object",
          "properties": {
            "name": {
              "enum": [
                "cohere",
                "voyage",
                "llm",
                "free-trial",
                "huggingface-tei"
              ]
            },
            "params": {
              "type": "object"
            }
          },
          "required": [
            "name"
          ],
          "allOf": [
            {
              "if": {
                "properties": {
                  "name": {
                    "enum": [
                      "cohere"
                    ]
                  }
                },
                "required": [
                  "name"
                ]
              },
              "then": {
                "properties": {
                  "params": {
                    "type": "object",
                    "properties": {
                      "model": {
                        "enum": [
                          "rerank-english-v3.0",
                          "rerank-multilingual-v3.0",
                          "rerank-english-v2.0",
                          "rerank-multilingual-v2.0"
                        ]
                      },
                      "apiBase": {
                        "type": "string"
                      },
                      "apiKey": {
                        "type": "string"
                      }
                    },
                    "required": [
                      "apiKey"
                    ]
                  }
                }
              }
            },
            {
              "if": {
                "properties": {
                  "name": {
                    "enum": [
                      "llm"
                    ]
                  }
                },
                "required": [
                  "name"
                ]
              },
              "then": {
                "properties": {
                  "params": {
                    "type": "object",
                    "properties": {
                      "modelTitle": {
                        "type": "string"
                      }
                    },
                    "required": [
                      "modelTitle"
                    ]
                  }
                }
              }
            },
            {
              "if": {
                "properties": {
                  "name": {
                    "enum": [
                      "voyage"
                    ]
                  }
                },
                "required": [
                  "name"
                ]
              },
              "then": {
                "properties": {
                  "params": {
                    "type": "object",
                    "properties": {
                      "apiKey": {
                        "type": "string"
                      },
                      "model": {
                        "enum": [
                          "rerank-lite-1",
                          "rerank-1",
                          "rerank-2",
                          "rerank-2-lite"
                        ]
                      }
                    },
                    "required": [
                      "apiKey"
                    ]
                  }
                }
              }
            },
            {
              "if": {
                "properties": {
                  "name": {
                    "enum": [
                      "huggingface-tei"
                    ]
                  }
                },
                "required": [
                  "name"
                ]
              },
              "then": {
                "properties": {
                  "params": {
                    "type": "object",
                    "properties": {
                      "apiBase": {
                        "type": "string",
                        "default": "http://localhost:8080"
                      },
                      "truncate": {
                        "type": "boolean",
                        "description": "Whether to truncate long sequences to the maximum allowed context length.",
                        "default": false
                      },
                      "truncation_direction": {
                        "enum": [
                          "Right",
                          "Left"
                        ],
                        "description": "Whether to truncate sequences from the left or right.",
                        "default": "Right"
                      }
                    },
                    "required": [
                      "apiBase"
                    ]
                  }
                },
                "if": {
                  "properties": {
                    "truncate": {
                      "const": true
                    }
                  }
                },
                "then": {
                  "required": [
                    "truncation_direction"
                  ]
                }
              }
            }
          ]
        },
        "tabAutocompleteModel": {
          "title": "Tab Autocomplete Model",
          "markdownDescription": "The model used for tab autocompletion. If undefined, Continue will default to using starcoder2:3b on a local Ollama instance.\n\n*IMPORTANT*:\n\nIf you use a custom model, ensure that it is one trained for fill-in-the-middle completions. An instruct model is typically not well-suited to autocomplete and you may receive unsatisfactory completions.",
          "x-intellij-html-description": "The model used for tab autocompletion. If undefined, Continue will default to using starcoder2:3b on a local Ollama instance.<br><br><i>IMPORTANT</i>:<br><br>If you use a custom model, ensure that it is one trained for fill-in-the-middle completions. An instruct model is typically not well-suited to autocomplete and you may receive unsatisfactory completions.",
          "default": {
            "title": "Tab Autocomplete Model",
            "provider": "ollama",
            "model": "deepseek-coder:1.3b-base"
          },
          "oneOf": [
            {
              "$ref": "#/definitions/ModelDescription"
            },
            {
              "type": "array",
              "items": {
                "$ref": "#/definitions/ModelDescription"
              }
            }
          ]
        },
        "tabAutocompleteOptions": {
          "title": "TabAutocompleteOptions",
          "type": "object",
          "markdownDescription": "These options let you customize your tab-autocomplete experience. Read about all options in [the docs](https://docs.continue.dev/features/tab-autocomplete#configuration-options).",
          "x-intellij-html-description": "These options let you customize your tab-autocomplete experience. Read about all options in <a href='https://docs.continue.dev/features/tab-autocomplete#configuration-options'>the docs</a>.",
          "properties": {
            "disable": {
              "type": "boolean",
              "description": "Disable tab autocomplete. This can also be done from the IDE settings.",
              "default": false
            },
            "useCopyBuffer": {
              "type": "boolean",
              "description": "Determines whether the copy buffer will be considered when contructing the prompt."
            },
            "useFileSuffix": {
              "type": "boolean",
              "description": "Determines whether to use the file suffix in the prompt."
            },
            "maxPromptTokens": {
              "type": "number",
              "description": "The maximum number of prompt tokens to use. A smaller number will yield faster completions, but less context."
            },
            "debounceDelay": {
              "type": "number",
              "description": "The delay in milliseconds before triggering autocomplete after a keystroke."
            },
            "maxSuffixPercentage": {
              "type": "number",
              "description": "The maximum percentage of the prompt that can be dedicated to the suffix."
            },
            "prefixPercentage": {
              "type": "number",
              "description": "The percentage of the input that should be dedicated to the prefix."
            },
            "transform": {
              "type": "boolean",
              "description": "Whether LLM output should be transformed to correct common model pitfalls."
            },
            "template": {
              "type": "string",
              "description": "An optional template string to be used for autocomplete. It will be rendered with the Mustache templating language, and is passed the 'prefix' and 'suffix' variables."
            },
            "multilineCompletions": {
              "enum": [
                "always",
                "never",
                "auto"
              ],
              "description": "If set to true, Continue will only complete a single line at a time."
            },
            "useCache": {
              "type": "boolean",
              "description": "Whether to cache completions"
            },
            "onlyMyCode": {
              "type": "boolean",
              "description": "If set to true, Continue will not include any snippets from go to definition unless they are within your repository"
            },
            "useOtherFiles": {
              "type": "boolean",
              "description": "Defaults to true. If set to false, Continue will not attempt to include snippets from other files."
            },
            "disableInFiles": {
              "description": "A list of files / glob patterns in which to disable tab autocomplete. For example, *.csv if you'd like to disable autocomplete in .csv files.",
              "type": "array",
              "items": {
                "type": "string"
              }
            }
          },
          "required": []
        },
        "ui": {
          "type": "object",
          "properties": {
            "codeBlockToolbarPosition": {
              "enum": [
                "top",
                "bottom"
              ],
              "default": "top",
              "description": "Whether to show the copy and apply code buttons at the top or bottom of code blocks in the sidebar."
            },
            "fontSize": {
              "type": "number"
            },
            "displayRawMarkdown": {
              "type": "boolean",
              "description": "If set to true, we will display the model output as raw markdown.",
              "default": false
            },
            "showChatScrollbar": {
              "title": "Show Chat Scrollbar",
              "markdownDescription": "If set to `true`, a scrollbar will be displayed in the chat window to navigate through messages.",
              "x-intellij-html-description": "If set to <code>true</code>, a scrollbar will be displayed in the chat window to navigate through messages.",
              "default": false,
              "type": "boolean"
            }
          }
        },
        "analytics": {
          "type": "object",
          "properties": {
            "provider": {
              "type": "string",
              "enum": [
                "posthog",
                "logstash"
              ],
              "description": "The 3rd party analytics provider to use.",
              "default": "posthog",
              "markdownEnumDescriptions": [
                "### Posthog\nTo use Posthog, set up an account, obtain your client key, and enter it in the client key field."
              ]
            },
            "url": {
              "type": "string",
              "description": "The URL to which analytics will be sent"
            },
            "clientKey": {
              "type": "string",
              "description": "The client key to use for analytics"
            }
          },
          "required": [
            "provider"
          ],
          "allOf": [
            {
              "if": {
                "properties": {
                  "provider": {
                    "enum": [
                      "posthog"
                    ]
                  }
                }
              },
              "then": {
                "required": [
                  "clientKey"
                ]
              }
            },
            {
              "if": {
                "properties": {
                  "provider": {
                    "enum": [
                      "logstash"
                    ]
                  }
                }
              },
              "then": {
                "required": [
                  "url"
                ]
              }
            }
          ]
        },
        "experimental": {
          "type": "object",
          "title": "Experimental",
          "description": "Experimental properties are subject to change.",
          "properties": {
            "defaultContext": {
              "type": "array",
              "items": {
                "allOf": [
                  {
                    "$ref": "#/definitions/ContextProviderWithParams"
                  },
                  {
                    "properties": {
                      "query": {
                        "type": "string",
                        "description": "Required for certain context providers, like 'url' in order to specify the input, or which of the dropdown items to select."
                      }
                    }
                  }
                ]
              }
            },
            "modelRoles": {
              "type": "object",
              "properties": {
                "inlineEdit": {
                  "description": "The 'title' property of the model you wish to use for inline edits",
                  "type": "string"
                },
                "applyCodeBlock": {
                  "description": "The 'title' property of the model you wish to use for applying code blocks",
                  "type": "string"
                },
                "repoMapFileSelection": {
                  "description": "The 'title' property of the model you wish to use for repo map file selections",
                  "type": "string"
                }
              }
            },
            "readResponseTTS": {
              "type": "boolean",
              "default": true,
              "description": "Automatically read LLM chat responses aloud using system TTS models"
            },
            "promptPath": {
              "type": "string"
            },
            "quickActions": {
              "type": "array",
              "items": {
                "type": "object",
                "properties": {
                  "title": {
                    "type": "string",
                    "description": "The title of the quick action that will display in the Code Lens."
                  },
                  "prompt": {
                    "type": "string",
                    "description": "The prompt that will be sent to the model when the quick action is invoked, with the function or class body concatenated."
                  },
                  "sendToChat": {
                    "type": "boolean",
                    "description": "If true, the result of the quick action will be sent to the chat panel. If false, the streamed result will be inserted into the document.",
                    "default": false
                  }
                },
                "required": [
                  "prompt",
                  "title"
                ]
              },
              "description": "Quick actions are a way to add custom commands to the Code Lens of function and class declarations."
            },
            "contextMenuPrompts": {
              "type": "object",
              "properties": {
                "comment": {
                  "type": "string",
                  "default": "Write comments for this code. Do not change anything about the code itself."
                },
                "docstring": {
                  "type": "string",
                  "default": "Write a docstring for this code. Do not change anything about the code itself."
                },
                "fix": {
                  "type": "string",
                  "default": "Fix this code"
                },
                "optimize": {
                  "type": "string",
                  "default": "Optimize this code"
                },
                "fixGrammar": {
                  "type": "string",
                  "default": "If there are any grammar or spelling mistakes in this writing, fix them. Do not make other large changes to the writing."
                }
              }
            }
          }
        }
      }
    }
  }
}<|MERGE_RESOLUTION|>--- conflicted
+++ resolved
@@ -1301,15 +1301,7 @@
             ]
           },
           "then": {
-<<<<<<< HEAD
             "required": ["deployment", "apiBase"]
-=======
-            "required": [
-              "engine",
-              "apiVersion",
-              "apiBase"
-            ]
->>>>>>> 1e5d2121
           }
         },
         {
