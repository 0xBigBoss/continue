{
  "name": "continue",
  "icon": "media/icon.png",
  "version": "0.9.44",
  "repository": {
    "type": "git",
    "url": "https://github.com/continuedev/continue"
  },
  "extensionKind": [
    "ui",
    "workspace"
  ],
  "bugs": {
    "url": "https://github.com/continuedev/continue/issues",
    "email": "nate@continue.dev"
  },
  "homepage": "https://continue.dev",
  "qna": "https://github.com/continuedev/continue/issues/new/choose",
  "license": "Apache-2.0",
  "displayName": "Continue - CodeLlama, GPT-4, and more",
  "pricing": "Free",
  "description": "Open-source autopilot for software development - bring the power of ChatGPT to your IDE",
  "publisher": "Continue",
  "engines": {
<<<<<<< HEAD
    "vscode": "^1.67.0",
    "node": ">=20.11.0"
=======
    "vscode": "^1.70.0"
>>>>>>> 20349780
  },
  "galleryBanner": {
    "color": "#1E1E1E",
    "theme": "dark"
  },
  "categories": [
    "Programming Languages",
    "Education",
    "Machine Learning",
    "Snippets"
  ],
  "keywords": [
    "chatgpt",
    "github",
    "copilot",
    "llama",
    "codegpt",
    "ai"
  ],
  "activationEvents": [
    "onStartupFinished",
    "onView:continueGUIView"
  ],
  "main": "./out/extension.js",
  "browser": "./out/extension.js",
  "contributes": {
    "configuration": {
      "title": "Continue",
      "properties": {
        "continue.telemetryEnabled": {
          "type": "boolean",
          "default": true,
          "markdownDescription": "Continue collects anonymous usage data, cleaned of PII, to help us improve the product for our users. Read more  at [continue.dev › Telemetry](https://continue.dev/docs/telemetry)."
        },
        "continue.showInlineTip": {
          "type": "boolean",
          "default": true,
          "description": "Show inline suggestion to use the Continue keyboard shortcuts."
        },
        "continue.enableTabAutocomplete": {
          "type": "boolean",
          "default": false,
          "markdownDescription": "Enable Continue's experimental tab autocomplete feature. Read our walkthrough to learn about configuration and how to share feedback: [continue.dev › Walkthrough: Tab Autocomplete](https://continue.dev/docs/walkthroughs/tab-autocomplete)"
        }
      }
    },
    "commands": [
      {
        "command": "continue.acceptDiff",
        "category": "Continue",
        "title": "Accept Diff",
        "group": "Continue"
      },
      {
        "command": "continue.rejectDiff",
        "category": "Continue",
        "title": "Reject Diff",
        "group": "Continue",
        "icon": "$(stop)"
      },
      {
        "command": "continue.quickEdit",
        "category": "Continue",
        "title": "Quick Edit",
        "group": "Continue"
      },
      {
        "command": "continue.toggleAuxiliaryBar",
        "category": "Continue",
        "title": "Toggle Right Sidebar",
        "group": "Continue"
      },
      {
        "command": "continue.focusContinueInput",
        "category": "Continue",
        "title": "Add Highlighted Code to Context",
        "group": "Continue"
      },
      {
        "command": "continue.focusContinueInputWithoutClear",
        "category": "Continue",
        "title": "Add Highlighted Code to Context",
        "group": "Continue"
      },
      {
        "command": "continue.debugTerminal",
        "category": "Continue",
        "title": "Debug Terminal",
        "group": "Continue"
      },
      {
        "command": "continue.toggleFullScreen",
        "category": "Continue",
        "title": "Toggle Full Screen",
        "icon": "$(fullscreen)",
        "group": "Continue"
      },
      {
        "command": "continue.shareSession",
        "category": "Continue",
        "title": "Share Session",
        "group": "Continue"
      },
      {
        "command": "continue.selectFilesAsContext",
        "category": "Continue",
        "title": "Continue: Select Files as Context",
        "group": "Continue"
      },
      {
        "command": "continue.newSession",
        "category": "Continue",
        "title": "New Session",
        "icon": "$(add)",
        "group": "Continue"
      },
      {
        "command": "continue.viewHistory",
        "category": "Continue",
        "title": "View History",
        "icon": "$(history)",
        "group": "Continue"
      },
      {
        "command": "continue.writeCommentsForCode",
        "category": "Continue",
        "title": "Write Comments for this Code",
        "group": "Continue"
      },
      {
        "command": "continue.writeDocstringForCode",
        "category": "Continue",
        "title": "Write a Docstring for this Code",
        "group": "Continue"
      },
      {
        "command": "continue.fixCode",
        "category": "Continue",
        "title": "Fix this Code",
        "group": "Continue"
      },
      {
        "command": "continue.optimizeCode",
        "category": "Continue",
        "title": "Optimize this Code",
        "group": "Continue"
      },
      {
        "command": "continue.fixGrammar",
        "category": "Continue",
        "title": "Fix Grammar / Spelling",
        "group": "Continue"
      }
    ],
    "keybindings": [
      {
        "command": "continue.focusContinueInput",
        "mac": "cmd+m",
        "key": "ctrl+m"
      },
      {
        "command": "continue.focusContinueInputWithoutClear",
        "mac": "cmd+shift+m",
        "key": "ctrl+shift+m"
      },
      {
        "command": "continue.acceptDiff",
        "mac": "shift+cmd+enter",
        "key": "shift+ctrl+enter"
      },
      {
        "command": "continue.rejectDiff",
        "mac": "shift+cmd+backspace",
        "key": "shift+ctrl+backspace"
      },
      {
        "command": "continue.quickEdit",
        "mac": "cmd+shift+l",
        "key": "ctrl+shift+l"
      },
      {
        "command": "continue.toggleAuxiliaryBar",
        "mac": "alt+cmd+m",
        "key": "alt+ctrl+m"
      },
      {
        "command": "continue.debugTerminal",
        "mac": "cmd+shift+r",
        "key": "ctrl+shift+r"
      },
      {
        "command": "continue.toggleFullScreen",
        "mac": "cmd+k cmd+m",
        "key": "ctrl+k ctrl+m",
        "when": "!terminalFocus"
      }
    ],
    "submenus": [
      {
        "id": "continue.continueSubMenu",
        "label": "Continue"
      }
    ],
    "menus": {
      "commandPalette": [
        {
          "command": "continue.quickEdit"
        },
        {
          "command": "continue.toggleAuxiliaryBar"
        },
        {
          "command": "continue.focusContinueInput"
        },
        {
          "command": "continue.focusContinueInputWithoutClear"
        },
        {
          "command": "continue.debugTerminal"
        },
        {
          "command": "continue.toggleFullScreen"
        },
        {
          "command": "continue.newSession"
        }
      ],
      "webview/context": [
        {
          "command": "continue.shareSession",
          "group": "navigation@1"
        }
      ],
      "editor/context": [
        {
          "submenu": "continue.continueSubMenu",
          "group": "0_acontinue"
        }
      ],
      "editor/title/run": [
        {
          "command": "continue.rejectDiff",
          "group": "Continue",
          "when": "continue.streamingDiff"
        }
      ],
      "continue.continueSubMenu": [
        {
          "command": "continue.focusContinueInputWithoutClear",
          "group": "Continue",
          "when": "editorHasSelection"
        },
        {
          "command": "continue.writeCommentsForCode",
          "group": "Continue",
          "when": "editorHasSelection"
        },
        {
          "command": "continue.writeDocstringForCode",
          "group": "Continue",
          "when": "editorHasSelection"
        },
        {
          "command": "continue.fixCode",
          "group": "Continue",
          "when": "editorHasSelection"
        },
        {
          "command": "continue.optimizeCode",
          "group": "Continue",
          "when": "editorHasSelection"
        },
        {
          "command": "continue.fixGrammar",
          "group": "Continue",
          "when": "editorHasSelection && editorLangId == 'markdown'"
        }
      ],
      "explorer/context": [
        {
          "command": "continue.selectFilesAsContext",
          "group": "1_debug@1"
        }
      ],
      "view/title": [
        {
          "command": "continue.newSession",
          "group": "navigation@1",
          "when": "view == continue.continueGUIView"
        },
        {
          "command": "continue.toggleFullScreen",
          "group": "navigation@1",
          "when": "view == continue.continueGUIView"
        },
        {
          "command": "continue.viewHistory",
          "group": "navigation@1",
          "when": "view == continue.continueGUIView"
        }
      ],
      "editor/title": [
        {
          "command": "continue.toggleFullScreen",
          "group": "navigation@1",
          "when": "activeWebviewPanelId == continue.continueGUIView"
        }
      ]
    },
    "viewsContainers": {
      "activitybar": [
        {
          "id": "continue",
          "title": "Continue",
          "icon": "media/continue-dev-square.png"
        }
      ]
    },
    "views": {
      "continue": [
        {
          "type": "webview",
          "id": "continue.continueGUIView",
          "name": "",
          "visibility": "visible"
        }
      ]
    },
    "walkthroughs": [
      {
        "id": "continue",
        "title": "Getting Started",
        "description": "Learn how to use Continue",
        "steps": [
          {
            "id": "edit",
            "title": "Edit in natural language",
            "description": "Highlight a section of code and instruct Continue to refactor it (e.g. `/edit rewrite this function to be async`)",
            "media": {
              "image": "media/edit.png",
              "altText": "Empty image"
            },
            "completionEvents": []
          },
          {
            "id": "explain",
            "title": "Get possible explanations",
            "description": "Ask Continue about a part of your code to get another perspective (e.g. `where in the page should I be making this request to the backend?`)",
            "media": {
              "image": "media/explain.png",
              "altText": "Empty image"
            },
            "completionEvents": []
          },
          {
            "id": "generate",
            "title": "Generate files from scratch",
            "description": "Let Continue build the scaffolding of Python scripts, React components, and more (e.g. `/edit here is a connector for postgres, now write one for kafka`)",
            "media": {
              "image": "media/generate.png",
              "altText": "Empty image"
            },
            "completionEvents": []
          }
        ]
      }
    ],
    "jsonValidation": [
      {
        "fileMatch": "config.json",
        "url": "./config_schema.json"
      },
      {
        "fileMatch": ".continuerc.json",
        "url": "./config_schema.json"
      }
    ]
  },
  "scripts": {
    "esbuild-base": "node esbuild.js",
    "vscode:prepublish": "npm run esbuild-base -- --minify",
    "esbuild": "npm run esbuild-base -- --sourcemap",
    "esbuild-watch": "npm run esbuild-base -- --sourcemap --watch",
    "tsc": "tsc -p ./",
    "tsc-watch": "tsc -watch -p ./",
    "rebuild": "electron-rebuild -v 19.1.8 node-pty",
    "lint": "eslint src --ext ts",
    "build-test": "tsc && node esbuild.test.mjs",
    "test": "npm run build-test && node ./out/test-runner/runTestOnVSCodeHost.js",
    "prepackage": "node scripts/prepackage.js",
    "package": "node scripts/package.js",
    "package:pre-release": "node scripts/package.js --pre-release",
    "build:rust": "cargo-cp-artifact -ac sync sync.node -- cargo build --manifest-path ../../sync/Cargo.toml --message-format=json-render-diagnostics",
    "build-debug:rust": "npm run build:rust --",
    "build-release:rust": "npm run build:rust -- --release"
  },
  "devDependencies": {
    "@nestjs/common": "^8.4.7",
    "@openapitools/openapi-generator-cli": "^2.5.2",
    "@types/cors": "^2.8.17",
    "@types/express": "^4.17.21",
    "@types/follow-redirects": "^1.14.4",
    "@types/glob": "^8.0.0",
    "@types/node": "16.x",
    "@types/node-fetch": "^2.6.2",
    "@types/react-dom": "^18.2.4",
    "@types/request": "^2.48.8",
    "@types/vscode": "1.70",
    "@types/ws": "^8.5.4",
    "@typescript-eslint/eslint-plugin": "^5.45.0",
    "@typescript-eslint/parser": "^5.45.0",
    "@vscode/test-electron": "^2.2.0",
    "@vscode/vsce": "^2.22.0",
    "cargo-cp-artifact": "^0.1",
    "esbuild": "^0.17.19",
    "eslint": "^8.28.0",
    "glob": "^8.0.3",
    "json-schema-to-typescript": "^12.0.0",
    "ovsx": "^0.8.3",
    "rimraf": "^5.0.5",
    "typescript": "^5.3.3",
    "vite": "^4.3.9",
    "vsce": "^2.15.0"
  },
  "dependencies": {
    "@electron/rebuild": "^3.2.10",
    "@reduxjs/toolkit": "^1.9.3",
    "@types/jest": "^29.5.11",
    "@vscode/ripgrep": "^1.15.9",
    "axios": "^1.2.5",
    "core": "file:../../core",
    "cors": "^2.8.5",
    "downshift": "^7.6.0",
    "express": "^4.18.2",
    "fkill": "^8.1.0",
    "follow-redirects": "^1.15.4",
    "handlebars": "^4.7.8",
    "highlight.js": "^11.7.0",
    "highlightable": "^1.3.0-beta.0",
    "http-proxy": "^1.18.1",
    "http-proxy-middleware": "^2.0.6",
    "ignore": "^5.3.0",
    "jest": "^29.7.0",
    "ncp": "^2.0.0",
    "node-machine-id": "^1.1.12",
    "posthog-node": "^3.1.2",
    "react-markdown": "^8.0.7",
    "react-redux": "^8.0.5",
    "request": "^2.88.2",
    "socket.io-client": "^4.7.2",
    "strip-ansi": "^7.1.0",
    "tailwindcss": "^3.3.2",
    "undici": "^6.2.0",
    "uuidv4": "^6.2.13",
    "vectordb": "^0.4.3",
    "vscode-languageclient": "^8.0.2",
    "ws": "^8.13.0"
  }
}<|MERGE_RESOLUTION|>--- conflicted
+++ resolved
@@ -22,12 +22,8 @@
   "description": "Open-source autopilot for software development - bring the power of ChatGPT to your IDE",
   "publisher": "Continue",
   "engines": {
-<<<<<<< HEAD
-    "vscode": "^1.67.0",
+    "vscode": "^1.70.0",
     "node": ">=20.11.0"
-=======
-    "vscode": "^1.70.0"
->>>>>>> 20349780
   },
   "galleryBanner": {
     "color": "#1E1E1E",
