--- conflicted
+++ resolved
@@ -513,11 +513,7 @@
         key: "apiVersion",
         label: "API version",
         placeholder: "Enter the API Version",
-<<<<<<< HEAD
-        defaultValue: "2023-05-29",
-=======
         defaultValue: "2024-03-14",
->>>>>>> 1e5d2121
         required: true,
       },
       {
