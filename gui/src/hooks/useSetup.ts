import { Dispatch } from "@reduxjs/toolkit";
import { useCallback, useContext, useEffect, useRef, useState } from "react";
import { useSelector } from "react-redux";
import { VSC_THEME_COLOR_VARS } from "../components";
import { IdeMessengerContext } from "../context/IdeMessenger";
import { setVscMachineId } from "../redux/slices/configSlice";
import {
  addContextItemsAtIndex,
  setConfig,
  setConfigError,
  setInactive,
  setSelectedProfileId,
  setTTSActive,
} from "../redux/slices/stateSlice";
import { RootState } from "../redux/store";

import { debounce } from "lodash";
import { isJetBrains } from "../util";
import { getLocalStorage, setLocalStorage } from "../util/localStorage";
import useChatHandler from "./useChatHandler";
import { useWebviewListener } from "./useWebviewListener";

function useSetup(dispatch: Dispatch<any>) {
  const ideMessenger = useContext(IdeMessengerContext);

  const initialConfigLoad = useRef(false);
  const loadConfig = useCallback(async () => {
    const result = await ideMessenger.request(
      "config/getSerializedProfileInfo",
      undefined,
    );
    if (result.status === "error") {
      return;
    }
    const { config, profileId } = result.content;
    dispatch(setConfig(config));
    dispatch(setSelectedProfileId(profileId));
<<<<<<< HEAD
    setConfigLoaded(true);
=======
    initialConfigLoad.current = true;
    setLocalStorage("disableIndexing", config.disableIndexing || false);
>>>>>>> f19cec4e

    // Perform any actions needed with the config
    if (config.ui?.fontSize) {
      setLocalStorage("fontSize", config.ui.fontSize);
      document.body.style.fontSize = `${config.ui.fontSize}px`;
    }
  }, [dispatch, ideMessenger, initialConfigLoad]);

  // Load config from the IDE
  useEffect(() => {
    loadConfig();
    const interval = setInterval(() => {
      if (initialConfigLoad.current) {
        clearInterval(interval);
        return;
      }
      loadConfig();
    }, 2_000);

    return () => clearInterval(interval);
  }, [initialConfigLoad, loadConfig]);

  useEffect(() => {
    // Override persisted state
    dispatch(setInactive());

    // Tell JetBrains the webview is ready
    ideMessenger.request("onLoad", undefined).then((result) => {
      if (result.status === "error") {
        return;
      }
      const msg = result.content;
      (window as any).windowId = msg.windowId;
      (window as any).serverUrl = msg.serverUrl;
      (window as any).workspacePaths = msg.workspacePaths;
      (window as any).vscMachineId = msg.vscMachineId;
      (window as any).vscMediaUrl = msg.vscMediaUrl;
      dispatch(setVscMachineId(msg.vscMachineId));
      // dispatch(setVscMediaUrl(msg.vscMediaUrl));
    });
  }, []);

  const { streamResponse } = useChatHandler(dispatch, ideMessenger);

  const defaultModelTitle = useSelector(
    (store: RootState) => store.state.defaultModelTitle,
  );

  // IDE event listeners
  const history = useSelector((store: RootState) => store.state.history);
  useWebviewListener(
    "getWebviewHistoryLength",
    async () => {
      return history.length;
    },
    [history],
  );

  useWebviewListener("setInactive", async () => {
    dispatch(setInactive());
  });

  useWebviewListener("setTTSActive", async (status) => {
    dispatch(setTTSActive(status));
  });

  useWebviewListener("setColors", async (colors) => {
    Object.keys(colors).forEach((key) => {
      document.body.style.setProperty(key, colors[key]);
      document.documentElement.style.setProperty(key, colors[key]);
    });
  });

<<<<<<< HEAD
=======
  const debouncedIndexDocs = debounce(() => {
    ideMessenger.post("context/indexDocs", { reIndex: false });
  }, 1000);

>>>>>>> f19cec4e
  useWebviewListener("configUpdate", async () => {
    await loadConfig();
  });

  useWebviewListener("configError", async (error) => {
    dispatch(setConfigError(error));
  });

  useWebviewListener("submitMessage", async (data) => {
    streamResponse(
      data.message,
      { useCodebase: false, noContext: true },
      ideMessenger,
    );
  });

  useWebviewListener("addContextItem", async (data) => {
    dispatch(
      addContextItemsAtIndex({
        index: data.historyIndex,
        contextItems: [data.item],
      }),
    );
  });

  useWebviewListener("indexing/statusUpdate", async (data) => {
    console.log("Indexing status update", data);
    // dispatch(
    //   addContextItemsAtIndex({
    //     index: data.historyIndex,
    //     contextItems: [data.item],
    //   }),
    // );
  });

  useWebviewListener(
    "getDefaultModelTitle",
    async () => {
      return defaultModelTitle;
    },
    [defaultModelTitle],
  );

  // Save theme colors to local storage for immediate loading in JetBrains
  useEffect(() => {
    if (isJetBrains()) {
      for (const colorVar of VSC_THEME_COLOR_VARS) {
        if (document.body.style.getPropertyValue(colorVar)) {
          localStorage.setItem(
            colorVar,
            document.body.style.getPropertyValue(colorVar),
          );
        }
      }
    }
  }, []);
}

export default useSetup;<|MERGE_RESOLUTION|>--- conflicted
+++ resolved
@@ -35,12 +35,8 @@
     const { config, profileId } = result.content;
     dispatch(setConfig(config));
     dispatch(setSelectedProfileId(profileId));
-<<<<<<< HEAD
-    setConfigLoaded(true);
-=======
     initialConfigLoad.current = true;
     setLocalStorage("disableIndexing", config.disableIndexing || false);
->>>>>>> f19cec4e
 
     // Perform any actions needed with the config
     if (config.ui?.fontSize) {
@@ -114,13 +110,6 @@
     });
   });
 
-<<<<<<< HEAD
-=======
-  const debouncedIndexDocs = debounce(() => {
-    ideMessenger.post("context/indexDocs", { reIndex: false });
-  }, 1000);
-
->>>>>>> f19cec4e
   useWebviewListener("configUpdate", async () => {
     await loadConfig();
   });
