import Document from "@tiptap/extension-document";
import History from "@tiptap/extension-history";
import Image from "@tiptap/extension-image";
import Paragraph from "@tiptap/extension-paragraph";
import Placeholder from "@tiptap/extension-placeholder";
import Text from "@tiptap/extension-text";
import { Editor, EditorContent, JSONContent, useEditor } from "@tiptap/react";
import {
  ContextItemWithId,
  ContextProviderDescription,
  RangeInFile,
} from "core";
import { getBasename } from "core/util";
import { useContext, useEffect, useRef, useState } from "react";
import { useDispatch, useSelector } from "react-redux";
import styled from "styled-components";
import {
  defaultBorderRadius,
  lightGray,
  vscBadgeBackground,
  vscForeground,
  vscInputBackground,
  vscInputBorder,
  vscInputBorderFocus,
} from "..";
import { SubmenuContextProvidersContext } from "../../App";
import useHistory from "../../hooks/useHistory";
import useUpdatingRef from "../../hooks/useUpdatingRef";
import { useWebviewListener } from "../../hooks/useWebviewListener";
import { setEditingContextItemAtIndex } from "../../redux/slices/stateSlice";
import { RootStore } from "../../redux/store";
import { isMetaEquivalentKeyPressed } from "../../util";
import { isJetBrains, postToIde } from "../../util/ide";
import CodeBlockExtension from "./CodeBlockExtension";
import { SlashCommand } from "./CommandsExtension";
import InputToolbar from "./InputToolbar";
import { Mention } from "./MentionExtension";
import "./TipTapEditor.css";
import { getCommandSuggestion, getMentionSuggestion } from "./getSuggestion";
import { ComboBoxItem } from "./types";

const InputBoxDiv = styled.div`
  resize: none;

  padding: 8px;
  padding-bottom: 24px;
  font-family: inherit;
  border-radius: ${defaultBorderRadius};
  margin: 0;
  height: auto;
  width: calc(100% - 18px);
  background-color: ${vscInputBackground};
  color: ${vscForeground};
  z-index: 1;
  border: 0.5px solid ${vscInputBorder};
  outline: none;
  font-size: 14px;

  &:focus {
    outline: none;

    border: 0.5px solid ${vscInputBorderFocus};
  }

  &::placeholder {
    color: ${lightGray}cc;
  }

  position: relative;
`;

const HoverDiv = styled.div`
  position: absolute;
  width: 100%;
  height: 100%;
  top: 0;
  left: 0;
  opacity: 0.5;
  background-color: ${vscBadgeBackground};
  color: ${vscForeground};
  z-index: 100;
  display: flex;
  align-items: center;
  justify-content: center;
`;

const HoverTextDiv = styled.div`
  position: absolute;
  width: 100%;
  height: 100%;
  top: 0;
  left: 0;
  color: ${vscForeground};
  z-index: 100;
  display: flex;
  align-items: center;
  justify-content: center;
`;

function getDataUrlForFile(file: File, img): string {
  const targetWidth = 512;
  const targetHeight = 512;
  const scaleFactor = Math.min(
    targetWidth / img.width,
    targetHeight / img.height
  );

  const canvas = document.createElement("canvas");
  canvas.width = img.width * scaleFactor;
  canvas.height = img.height * scaleFactor;

  const ctx = canvas.getContext("2d");
  ctx.drawImage(img, 0, 0, canvas.width, canvas.height);

  const downsizedDataUrl = canvas.toDataURL("image/jpeg", 0.7);
  return downsizedDataUrl;
}

interface TipTapEditorProps {
  availableContextProviders: ContextProviderDescription[];
  availableSlashCommands: ComboBoxItem[];
  isMainInput: boolean;
  onEnter: (editorState: JSONContent) => void;

  editorState?: JSONContent;
}

function TipTapEditor(props: TipTapEditorProps) {
  const dispatch = useDispatch();

  const { getSubmenuContextItems } = useContext(SubmenuContextProvidersContext);

  const historyLength = useSelector(
    (store: RootStore) => store.state.history.length
  );

  const [inputFocused, setInputFocused] = useState(false);

  const { saveSession } = useHistory(dispatch);

  const inSubmenuRef = useRef<string | undefined>(undefined);
  const inDropdownRef = useRef(false);

  const enterSubmenu = async (editor: Editor, providerId: string) => {
    const contents = editor.getText();
    const indexOfAt = contents.lastIndexOf("@");
    if (indexOfAt === -1) {
      return;
    }

    editor.commands.deleteRange({
      from: indexOfAt + 2,
      to: contents.length + 1,
    });
    inSubmenuRef.current = providerId;

    // to trigger refresh of suggestions
    editor.commands.insertContent(" ");
    editor.commands.deleteRange({
      from: editor.state.selection.anchor - 1,
      to: editor.state.selection.anchor,
    });
  };

  const onClose = () => {
    inSubmenuRef.current = undefined;
    inDropdownRef.current = false;
  };

  const onOpen = () => {
    inDropdownRef.current = true;
  };

  const contextItems = useSelector(
    (store: RootStore) => store.state.contextItems
  );

  const getSubmenuContextItemsRef = useUpdatingRef(getSubmenuContextItems);
  const availableContextProvidersRef = useUpdatingRef(
    props.availableContextProviders
  );

  const historyLengthRef = useUpdatingRef(historyLength);
  const onEnterRef = useUpdatingRef(props.onEnter);
  const availableSlashCommandsRef = useUpdatingRef(
    props.availableSlashCommands
  );

  async function handleImageFile(
    file: File
  ): Promise<[HTMLImageElement, string] | undefined> {
    let filesize = file.size / 1024 / 1024; // filesize in MB
    // check image type and size
    if (
      [
        "image/jpeg",
        "image/jpg",
        "image/png",
        "image/gif",
        "image/svg",
        "image/webp",
      ].includes(file.type) &&
      filesize < 10
    ) {
      // check dimensions
      let _URL = window.URL || window.webkitURL;
      let img = new window.Image();
      img.src = _URL.createObjectURL(file);

      return await new Promise((resolve) => {
        img.onload = function () {
          const dataUrl = getDataUrlForFile(file, img);

          let image = new window.Image();
          image.src = dataUrl;
          image.onload = function () {
            resolve([image, dataUrl]);
          };
        };
      });
    } else {
      postToIde("errorPopup", {
        message:
          "Images need to be in jpg or png format and less than 10MB in size.",
      });
    }
    return undefined;
  }

  const editor: Editor = useEditor({
    extensions: [
      Document,
      History,
      Image,
      Placeholder.configure({
        placeholder: () =>
          historyLengthRef.current === 0
            ? "Ask anything, '/' for slash commands, '@' to add context"
            : "Ask a follow-up",
      }),
      Paragraph.extend({
        addKeyboardShortcuts() {
          return {
            Enter: () => {
              if (inDropdownRef.current) {
                return false;
              }

              onEnterRef.current(this.editor.getJSON());
              return true;
            },

            "Cmd-Enter": () => {
              onEnterRef.current(this.editor.getJSON());
              return true;
            },

            "Shift-Enter": () =>
              this.editor.commands.first(({ commands }) => [
                () => commands.newlineInCode(),
                () => commands.createParagraphNear(),
                () => commands.liftEmptyBlock(),
                () => commands.splitBlock(),
              ]),
          };
        },
      }).configure({
        HTMLAttributes: {
          class: "my-1",
        },
      }),
      Text,
      Mention.configure({
        HTMLAttributes: {
          class: "mention",
        },
        suggestion: getMentionSuggestion(
          availableContextProvidersRef,
          getSubmenuContextItemsRef,
          enterSubmenu,
          onClose,
          onOpen,
          inSubmenuRef
        ),
        renderHTML: (props) => {
          return `@${props.node.attrs.label || props.node.attrs.id}`;
        },
      }),
      SlashCommand.configure({
        HTMLAttributes: {
          class: "mention",
        },
        suggestion: getCommandSuggestion(
          availableSlashCommandsRef,
          onClose,
          onOpen
        ),
        renderText: (props) => {
          return props.node.attrs.label;
        },
      }),
      CodeBlockExtension,
    ],
    editorProps: {
      attributes: {
        class: "outline-none -mt-1 overflow-hidden",
        style: "font-size: 14px;",
      },
    },
    content: props.editorState || "",
    onUpdate: ({ editor, transaction }) => {
      // If /edit is typed and no context items are selected, select the first

      if (contextItems.length > 0) {
        return;
      }

      const json = editor.getJSON();
      let codeBlock = json.content?.find((el) => el.type === "codeBlock");
      if (!codeBlock) {
        return;
      }

      // Search for slashcommand type
      for (const p of json.content) {
        if (
          p.type !== "paragraph" ||
          !p.content ||
          typeof p.content === "string"
        ) {
          continue;
        }
        for (const node of p.content) {
          if (
            node.type === "slashcommand" &&
            ["/edit", "/comment"].includes(node.attrs.label)
          ) {
            // Update context items
            dispatch(
              setEditingContextItemAtIndex({ item: codeBlock.attrs.item })
            );
            return;
          }
        }
      }
    },
  });

  // This is a mechanism for overriding the IDE keyboard shortcut when inside of the webview
  const [ignoreHighlightedCode, setIgnoreHighlightedCode] = useState(false);

  useEffect(() => {
    const handleKeyDown = (event: any) => {
      if (
        isMetaEquivalentKeyPressed(event) &&
        (isJetBrains() ? event.code === "KeyJ" : event.code === "KeyM")
      ) {
        setIgnoreHighlightedCode(true);
        setTimeout(() => {
          setIgnoreHighlightedCode(false);
        }, 100);
      } else if (event.key === "Escape") {
        postToIde("focusEditor", undefined);
      }
    };

    window.addEventListener("keydown", handleKeyDown);

    return () => {
      window.removeEventListener("keydown", handleKeyDown);
    };
  }, []);

  // IDE event listeners
  useWebviewListener(
    "userInput",
    async (data) => {
      if (!props.isMainInput) {
        return;
      }
      editor?.commands.insertContent(data.input);
      onEnterRef.current(editor.getJSON());
    },
    [editor, onEnterRef.current, props.isMainInput]
  );

  useWebviewListener(
    "focusContinueInput",
    async (data) => {
      if (!props.isMainInput) {
        return;
      }
      if (historyLength > 0) {
        saveSession();
      }
      editor?.commands.focus("end");
    },
    [historyLength, saveSession, editor, props.isMainInput]
  );

  useWebviewListener(
    "focusContinueInputWithoutClear",
    async () => {
      if (!props.isMainInput) {
        return;
      }
      editor?.commands.focus("end");
    },
    [editor, props.isMainInput]
  );

  useWebviewListener(
    "focusContinueInputWithNewSession",
    async () => {
      if (!props.isMainInput) {
        return;
      }
      saveSession();
      editor?.commands.focus("end");
    },
    [editor, props.isMainInput]
  );

  useWebviewListener(
    "highlightedCode",
    async (data) => {
      if (!props.isMainInput || !editor) {
        return;
      }
      if (!ignoreHighlightedCode) {
        const rif: RangeInFile & { contents: string } =
          data.rangeInFileWithContents;
        const basename = getBasename(rif.filepath);
        const item: ContextItemWithId = {
          content: rif.contents,
          name: `${basename} (${rif.range.start.line + 1}-${
            rif.range.end.line + 1
          })`,
          description: rif.filepath,
          id: {
            providerTitle: "code",
            itemId: rif.filepath,
          },
        };

        let index = 0;
        for (const el of editor.getJSON().content) {
          if (el.type === "codeBlock") {
            index += 2;
          } else {
            break;
          }
        }
        editor
          .chain()
          .insertContentAt(index, {
            type: "codeBlock",
            attrs: {
              item,
            },
          })
          .run();
        setTimeout(() => {
          editor.commands.focus("end");
        }, 100);
      }
      setIgnoreHighlightedCode(false);
    },
    [
      editor,
      props.isMainInput,
      historyLength,
      ignoreHighlightedCode,
      props.isMainInput,
    ]
  );

  useEffect(() => {
    if (!props.isMainInput) {
      return;
    }

    if (editor && !document.hasFocus()) {
      editor.commands.focus();
      // setTimeout(() => {
      //   // https://github.com/continuedev/continue/pull/881
      //   editor.commands.blur();
      // }, 0);
    }
<<<<<<< HEAD

    const handler = async (event: any) => {
      if (!editor) return;

      if (event.data.type === "userInput") {
        const input = event.data.input;
        editor.commands.insertContent(input);
        onEnterRef.current(editor.getJSON());
      } else if (event.data.type === "focusContinueInput") {
        if (historyLength > 0) {
          saveSession();
        }
        editor.commands.focus("end");
      } else if (event.data.type === "focusContinueInputWithoutClear") {
        editor.commands.focus("end");
      } else if (event.data.type === "focusContinueInputWithNewSession") {
        saveSession();
        editor.commands.focus("end");
      } else if (event.data.type === "highlightedCode") {
        if (!ignoreHighlightedCode) {
          const rif: RangeInFile & { contents: string } =
            event.data.rangeInFileWithContents;
          const basename = getBasename(rif.filepath);
          const item: ContextItemWithId = {
            content: rif.contents,
            name: `${basename} (${rif.range.start.line + 1}-${
              rif.range.end.line + 1
            })`,
            description: rif.filepath,
            id: {
              providerTitle: "code",
              itemId: rif.filepath,
            },
          };

          let index = 0;
          for (const el of editor.getJSON().content) {
            if (el.type === "codeBlock") {
              index += 2;
            } else {
              break;
            }
          }
          editor
            .chain()
            .insertContentAt(index, {
              type: "codeBlock",
              attrs: {
                item,
              },
            })
            .run();
          setTimeout(() => {
            editor.commands.focus("end");
          }, 100);
        }
        setIgnoreHighlightedCode(false);
      }
    };
    window.addEventListener("message", handler);
    return () => {
      window.removeEventListener("message", handler);
    };
=======
>>>>>>> 1053434f
  }, [editor, props.isMainInput, historyLength, ignoreHighlightedCode]);

  const [showDragOverMsg, setShowDragOverMsg] = useState(false);

  useEffect(() => {
    const overListener = (event: DragEvent) => {
      if (event.shiftKey) return;
      setShowDragOverMsg(true);
    };
    window.addEventListener("dragover", overListener);

    const leaveListener = (event: DragEvent) => {
      if (event.shiftKey) {
        setShowDragOverMsg(false);
      } else {
        setTimeout(() => setShowDragOverMsg(false), 2000);
      }
    };
    window.addEventListener("dragleave", leaveListener);

    return () => {
      window.removeEventListener("dragover", overListener);
      window.removeEventListener("dragleave", leaveListener);
    };
  }, []);

  return (
    <InputBoxDiv
      className="cursor-text"
      onClick={() => {
        editor && editor.commands.focus();
      }}
      onDragOver={(event) => {
        event.preventDefault();
        setShowDragOverMsg(true);
      }}
      onDragLeave={(e) => {
        if (e.relatedTarget === null) {
          if (e.shiftKey) {
            setShowDragOverMsg(false);
          } else {
            setTimeout(() => setShowDragOverMsg(false), 2000);
          }
        }
      }}
      onDragEnter={() => {
        setShowDragOverMsg(true);
      }}
      onDrop={(event) => {
        setShowDragOverMsg(false);
        let file = event.dataTransfer.files[0];
        handleImageFile(file).then(([img, dataUrl]) => {
          const { schema } = editor.state;
          const node = schema.nodes.image.create({ src: dataUrl });
          const tr = editor.state.tr.insert(0, node);
          editor.view.dispatch(tr);
        });
        event.preventDefault();
      }}
    >
      <EditorContent
        editor={editor}
        onFocus={() => {
          setInputFocused(true);
        }}
        onBlur={() => {
          // hack to stop from cancelling press of "Enter"
          setTimeout(() => {
            setInputFocused(false);
          }, 100);
        }}
        onClick={(event) => {
          event.stopPropagation();
        }}
      />
      <InputToolbar
        hidden={!(inputFocused || props.isMainInput)}
        onAddContextItem={() => {
          if (editor.getText().endsWith("@")) {
          } else {
            editor.commands.insertContent("@");
          }
        }}
        onEnter={() => {
          onEnterRef.current(editor.getJSON());
        }}
        onImageFileSelected={(file) => {
          handleImageFile(file).then(([img, dataUrl]) => {
            const { schema } = editor.state;
            const node = schema.nodes.image.create({ src: dataUrl });
            editor.commands.command(({ tr }) => {
              tr.insert(0, node);
              return true;
            });
          });
        }}
      />
      {showDragOverMsg && (
        <>
          <HoverDiv></HoverDiv>
          <HoverTextDiv>Hold ⇧ to drop image</HoverTextDiv>
        </>
      )}
    </InputBoxDiv>
  );
}

export default TipTapEditor;<|MERGE_RESOLUTION|>--- conflicted
+++ resolved
@@ -487,72 +487,6 @@
       //   editor.commands.blur();
       // }, 0);
     }
-<<<<<<< HEAD
-
-    const handler = async (event: any) => {
-      if (!editor) return;
-
-      if (event.data.type === "userInput") {
-        const input = event.data.input;
-        editor.commands.insertContent(input);
-        onEnterRef.current(editor.getJSON());
-      } else if (event.data.type === "focusContinueInput") {
-        if (historyLength > 0) {
-          saveSession();
-        }
-        editor.commands.focus("end");
-      } else if (event.data.type === "focusContinueInputWithoutClear") {
-        editor.commands.focus("end");
-      } else if (event.data.type === "focusContinueInputWithNewSession") {
-        saveSession();
-        editor.commands.focus("end");
-      } else if (event.data.type === "highlightedCode") {
-        if (!ignoreHighlightedCode) {
-          const rif: RangeInFile & { contents: string } =
-            event.data.rangeInFileWithContents;
-          const basename = getBasename(rif.filepath);
-          const item: ContextItemWithId = {
-            content: rif.contents,
-            name: `${basename} (${rif.range.start.line + 1}-${
-              rif.range.end.line + 1
-            })`,
-            description: rif.filepath,
-            id: {
-              providerTitle: "code",
-              itemId: rif.filepath,
-            },
-          };
-
-          let index = 0;
-          for (const el of editor.getJSON().content) {
-            if (el.type === "codeBlock") {
-              index += 2;
-            } else {
-              break;
-            }
-          }
-          editor
-            .chain()
-            .insertContentAt(index, {
-              type: "codeBlock",
-              attrs: {
-                item,
-              },
-            })
-            .run();
-          setTimeout(() => {
-            editor.commands.focus("end");
-          }, 100);
-        }
-        setIgnoreHighlightedCode(false);
-      }
-    };
-    window.addEventListener("message", handler);
-    return () => {
-      window.removeEventListener("message", handler);
-    };
-=======
->>>>>>> 1053434f
   }, [editor, props.isMainInput, historyLength, ignoreHighlightedCode]);
 
   const [showDragOverMsg, setShowDragOverMsg] = useState(false);
