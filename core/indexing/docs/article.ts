import { Readability } from "@mozilla/readability";
import { JSDOM } from "jsdom";
import { Chunk } from "../..";
import { MAX_CHUNK_SIZE } from "../../llm/constants";
import { cleanFragment, cleanHeader } from "../chunk/markdown";
import { PageData } from "./crawl";
<<<<<<< HEAD
import type jsdom from "jsdom";
=======
>>>>>>> 9792e683

export type ArticleComponent = {
  title: string;
  body: string;
};

export type Article = {
  url: string;
  subpath: string;
  title: string;
  article_components: ArticleComponent[];
};

function breakdownArticleComponent(
  url: string,
  article: ArticleComponent,
  subpath: string,
): Chunk[] {
  let chunks: Chunk[] = [];

  let lines = article.body.split("\n");
  let startLine = 0;
  let endLine = 0;
  let content = "";
  let index = 0;

  for (let i = 0; i < lines.length; i++) {
    let line = lines[i];
    if (content.length + line.length <= MAX_CHUNK_SIZE) {
      content += line + "\n";
      endLine = i;
    } else {
      chunks.push({
        content: content.trim(),
        startLine: startLine,
        endLine: endLine,
        otherMetadata: {
          title: cleanHeader(article.title),
        },
        index: index,
        filepath: new URL(
          subpath + `#${cleanFragment(article.title)}`,
          url,
        ).toString(),
        digest: subpath,
      });
      content = line + "\n";
      startLine = i;
      endLine = i;
      index += 1;
    }
  }

  // Push the last chunk
  if (content) {
    chunks.push({
      content: content.trim(),
      startLine: startLine,
      endLine: endLine,
      otherMetadata: {
        title: cleanHeader(article.title),
      },
      index: index,
      filepath: new URL(
        subpath + `#${cleanFragment(article.title)}`,
        url,
      ).toString(),
      digest: subpath,
    });
  }

  // Don't use small chunks. Probably they're a mistake. Definitely they'll confuse the embeddings model.
  return chunks.filter((c) => c.content.trim().length > 20);
}

export function chunkArticle(articleResult: Article): Chunk[] {
  let chunks: Chunk[] = [];

  for (let article of articleResult.article_components) {
    let articleChunks = breakdownArticleComponent(
      articleResult.url,
      article,
      articleResult.subpath,
    );
    chunks = [...chunks, ...articleChunks];
  }

  return chunks;
}

function htmlToJSDOM(html: string) {
  // This project uses the CommonJS module system.
  // Do not use inline `import` (of ES modules) here.
  // See https://github.com/continuedev/continue/pull/999
  const JSDOM = require("jsdom").JSDOM as typeof jsdom.JSDOM;
  return new JSDOM(html);
}

function extractTitlesAndBodies(
  html: string,
<<<<<<< HEAD
): ArticleComponent[] {
  const dom = htmlToJSDOM(html);
=======
): Promise<ArticleComponent[]> {
  const dom = new JSDOM(html);
>>>>>>> 9792e683
  const document = dom.window.document;

  const titles = Array.from(document.querySelectorAll("h2"));
  const result = titles.map((titleElement) => {
    const title = titleElement.textContent || "";
    let body = "";
    let nextSibling = titleElement.nextElementSibling;

    while (nextSibling && nextSibling.tagName !== "H2") {
      body += nextSibling.textContent || "";
      nextSibling = nextSibling.nextElementSibling;
    }

    return { title, body };
  });

  return result;
}

export function stringToArticle(
  url: string,
  html: string,
  subpath: string,
): Article | undefined {
  try {
<<<<<<< HEAD
    const dom = htmlToJSDOM(html);
=======
    const dom = new JSDOM(htmlContent);
>>>>>>> 9792e683
    let reader = new Readability(dom.window.document);
    let article = reader.parse();

    if (!article) {
      return undefined;
    }

<<<<<<< HEAD
    let article_components = extractTitlesAndBodies(article.content);
=======
    let article_components = await extractTitlesAndBodies(article.content);
>>>>>>> 9792e683

    return {
      url,
      subpath,
      title: article.title,
      article_components,
    };
  } catch (err) {
    console.error("Error converting URL to article components", err);
    return undefined;
  }
}

<<<<<<< HEAD
export function pageToArticle(
  page: PageData
): Article | undefined {
=======
export async function pageToArticle(
  page: PageData,
): Promise<Article | undefined> {
>>>>>>> 9792e683
  try {
    return stringToArticle(page.url, page.html, page.path);
  } catch (err) {
    console.error("Error converting URL to article components", err);
    return undefined;
  }
}<|MERGE_RESOLUTION|>--- conflicted
+++ resolved
@@ -4,10 +4,6 @@
 import { MAX_CHUNK_SIZE } from "../../llm/constants";
 import { cleanFragment, cleanHeader } from "../chunk/markdown";
 import { PageData } from "./crawl";
-<<<<<<< HEAD
-import type jsdom from "jsdom";
-=======
->>>>>>> 9792e683
 
 export type ArticleComponent = {
   title: string;
@@ -108,13 +104,8 @@
 
 function extractTitlesAndBodies(
   html: string,
-<<<<<<< HEAD
-): ArticleComponent[] {
-  const dom = htmlToJSDOM(html);
-=======
 ): Promise<ArticleComponent[]> {
   const dom = new JSDOM(html);
->>>>>>> 9792e683
   const document = dom.window.document;
 
   const titles = Array.from(document.querySelectorAll("h2"));
@@ -140,11 +131,7 @@
   subpath: string,
 ): Article | undefined {
   try {
-<<<<<<< HEAD
-    const dom = htmlToJSDOM(html);
-=======
     const dom = new JSDOM(htmlContent);
->>>>>>> 9792e683
     let reader = new Readability(dom.window.document);
     let article = reader.parse();
 
@@ -152,11 +139,7 @@
       return undefined;
     }
 
-<<<<<<< HEAD
-    let article_components = extractTitlesAndBodies(article.content);
-=======
     let article_components = await extractTitlesAndBodies(article.content);
->>>>>>> 9792e683
 
     return {
       url,
@@ -170,15 +153,9 @@
   }
 }
 
-<<<<<<< HEAD
-export function pageToArticle(
-  page: PageData
-): Article | undefined {
-=======
 export async function pageToArticle(
   page: PageData,
 ): Promise<Article | undefined> {
->>>>>>> 9792e683
   try {
     return stringToArticle(page.url, page.html, page.path);
   } catch (err) {
