import {
  env,
  pipeline,
  type PipelineType,
} from "../../vendor/node_modules/@xenova/transformers";

import path from "node:path";
import BaseEmbeddingsProvider from "./BaseEmbeddingsProvider";

env.allowLocalModels = true;
env.allowRemoteModels = false;
if (typeof window === "undefined") {
  // The embeddings provider should just never be called in the browser
  env.localModelPath = path.join(__dirname, "..", "models");
}

class EmbeddingsPipeline {
  static task: PipelineType = "feature-extraction";
  static model = "all-MiniLM-L6-v2";
  static instance: any | null = null;

  static async getInstance() {
    if (EmbeddingsPipeline.instance === null) {
      EmbeddingsPipeline.instance = await pipeline(
        EmbeddingsPipeline.task,
        EmbeddingsPipeline.model,
      );
    }

    return EmbeddingsPipeline.instance;
  }
}

export class TransformersJsEmbeddingsProvider extends BaseEmbeddingsProvider {
  static MaxGroupSize = 4;

  constructor() {
<<<<<<< HEAD
    super({ model: EmbeddingsPipeline.model });
=======
    super({ model: "all-MiniLM-L2-v6" }, () => Promise.resolve(null));
>>>>>>> 3c954dd8
  }

  get id(): string {
    return EmbeddingsPipeline.model;
  }

  async embed(chunks: string[]) {
    const extractor = await EmbeddingsPipeline.getInstance();

    if (!extractor) {
      throw new Error("TransformerJS embeddings pipeline is not initialized");
    }

    if (chunks.length === 0) {
      return [];
    }

    const outputs = [];
    for (
      let i = 0;
      i < chunks.length;
      i += TransformersJsEmbeddingsProvider.MaxGroupSize
    ) {
      const chunkGroup = chunks.slice(
        i,
        i + TransformersJsEmbeddingsProvider.MaxGroupSize,
      );
      const output = await extractor(chunkGroup, {
        pooling: "mean",
        normalize: true,
      });
      outputs.push(...output.tolist());
    }
    return outputs;
  }
}

export default TransformersJsEmbeddingsProvider;<|MERGE_RESOLUTION|>--- conflicted
+++ resolved
@@ -35,11 +35,7 @@
   static MaxGroupSize = 4;
 
   constructor() {
-<<<<<<< HEAD
-    super({ model: EmbeddingsPipeline.model });
-=======
-    super({ model: "all-MiniLM-L2-v6" }, () => Promise.resolve(null));
->>>>>>> 3c954dd8
+    super({ model: EmbeddingsPipeline.model }, () => Promise.resolve(null));
   }
 
   get id(): string {
