<<<<<<< HEAD
import { readFileSync, writeFileSync } from "node:fs";
import type { ModelDescription } from "..";
import { editConfigJson, getConfigJsonPath } from "../util/paths";
=======
import { readFileSync, writeFileSync } from "fs";
import { ModelDescription } from "../index.js";
import { editConfigJson, getConfigJsonPath } from "../util/paths.js";
>>>>>>> e877f8ab

function stringify(obj: any, indentation?: number): string {
  return JSON.stringify(
    obj,
    (key, value) => {
      return value === null ? undefined : value;
    },
    indentation,
  );
}

export function addModel(model: ModelDescription) {
  const config = readFileSync(getConfigJsonPath(), "utf8");
  const configJson = JSON.parse(config);

  // De-duplicate
  if (configJson.models?.some((m: any) => stringify(m) === stringify(model))) {
    return config;
  }
  if (configJson.models?.some((m: any) => m?.title === model.title)) {
    model.title = `${model.title} (1)`;
  }

  configJson.models.push(model);
  const newConfigString = stringify(configJson, 2);
  writeFileSync(getConfigJsonPath(), newConfigString);
  return newConfigString;
}

export function addOpenAIKey(key: string) {
  editConfigJson((config) => {
    config.models = config.models.map((m: ModelDescription) => {
      if (m.provider === "free-trial") {
        m.apiKey = key;
        m.provider = "openai";
      }
      return m;
    });
    return config;
  });
}

export function deleteModel(title: string) {
  editConfigJson((config) => {
    config.models = config.models.filter((m: any) => m.title !== title);
    return config;
  });
}<|MERGE_RESOLUTION|>--- conflicted
+++ resolved
@@ -1,12 +1,6 @@
-<<<<<<< HEAD
-import { readFileSync, writeFileSync } from "node:fs";
-import type { ModelDescription } from "..";
-import { editConfigJson, getConfigJsonPath } from "../util/paths";
-=======
 import { readFileSync, writeFileSync } from "fs";
 import { ModelDescription } from "../index.js";
 import { editConfigJson, getConfigJsonPath } from "../util/paths.js";
->>>>>>> e877f8ab
 
 function stringify(obj: any, indentation?: number): string {
   return JSON.stringify(
